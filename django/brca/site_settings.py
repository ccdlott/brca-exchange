
# SECURITY WARNING: keep the secret key used in production secret!
SECRET_KEY = '&wy54&8++2d+%57ipbcuw#utl0f@!9sd6j*r1-cy@ihgz1%eae'
CAPTCHA_SECRET = '6LdwNBwTAAAAABi4FQqI_W8qzPiuDypc4re1DjuI'

# SECURITY WARNING: don't run with debug turned on in production!
DEBUG = True

<<<<<<< HEAD
URL_FRONTEND = 'http://127.0.0.1:8080/'
=======
URL_FRONTEND = 'http://localhost:8080/'
>>>>>>> 08a02072
<|MERGE_RESOLUTION|>--- conflicted
+++ resolved
@@ -6,8 +6,4 @@
 # SECURITY WARNING: don't run with debug turned on in production!
 DEBUG = True
 
-<<<<<<< HEAD
-URL_FRONTEND = 'http://127.0.0.1:8080/'
-=======
-URL_FRONTEND = 'http://localhost:8080/'
->>>>>>> 08a02072
+URL_FRONTEND = 'http://localhost:8080/'