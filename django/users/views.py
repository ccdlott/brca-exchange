<<<<<<< HEAD
import os

from django.conf import settings
import requests, json

import os

from django.conf import settings
=======
import requests, json

>>>>>>> f6d0237d
from django.contrib import auth
from django.contrib.auth import logout
from django.db import IntegrityError
from django.http import JsonResponse

from brca import settings

from .models import MyUser


def login(request):
    # here you get the post request username and password
    username = request.POST.get('username', '')
    password = request.POST.get('password', '')

    # authentication of the user, to check if it's active or None
    user = auth.authenticate(username=username, password=password)

    if user is not None:
        if user.is_active:
            # this is where the user login actually happens, before this the user
            # is not logged in.
            auth.login(request, user)

            response = JsonResponse({'success': True})
            response["Access-Control-Allow-Origin"] = "*"
            return response

    else:
        response = JsonResponse({'success': False})
        response["Access-Control-Allow-Origin"] = "*"
        return response


def user_logout(request):
    logout(request)
    response = JsonResponse({'success': True})
    response["Access-Control-Allow-Origin"] = "*"
    return response


def register(request):
    image = None
    if (request.FILES):
        image = request.FILES["image"]

    email = request.POST.get('email', '')
    password = request.POST.get('password', '')

    first_name = request.POST.get('firstName', '')
    last_name = request.POST.get('lastName', '')
    title = request.POST.get('title', '')
    affiliation = request.POST.get('affiliation', '')
    institution = request.POST.get('institution', '')
    city = request.POST.get('city', '')
    state = request.POST.get('state', '')
    country = request.POST.get('country', '')
    phone_number = request.POST.get('phoneNumber', '')
    comment = request.POST.get('comment', '')
    include_me = request.POST.get('includeMe', True)
    hide_number = request.POST.get('hideNumber', True)
    hide_email = request.POST.get('hideEmail', True)
    captcha = request.POST.get('captcha')

    response = {'success': True}

    # Check the CAPTCHA
<<<<<<< HEAD
    try:
        post_data = {'secret': settings.CAPTCHA_SECRET,
                     'response': captcha}
        response = requests.post('https://www.google.com/recaptcha/api/siteverify', data=post_data)
        content = json.loads(response.content)
        response = {'success': content['success']}
    except HTTPError:
        response = {'success': False}

    try:
        created_user = MyUser.objects.create_user(email, password, first_name, last_name, title, affiliation,
                                                  institution, city, state, comment, country, phone_number, include_me,
                                                  hide_number, hide_email)
        if image is not None:
            save_picture(created_user.id, image)

=======
    try:
        post_data = {'secret': settings.CAPTCHA_SECRET,
                     'response': captcha}
        response = requests.post('https://www.google.com/recaptcha/api/siteverify', data=post_data)
        content = json.loads(response.content)
        response = {'success': content['success']}
    except HTTPError:
        response = {'success': False}

    try:
        MyUser.objects.create_user(email, password, first_name, last_name, title, affiliation, institution, city, state,
                                   comment, country, phone_number, include_me, hide_number, hide_email)
>>>>>>> f6d0237d
    except IntegrityError:
        response = {'success': False}

    response = JsonResponse(response)
    response["Access-Control-Allow-Origin"] = "*"
    return response


def save_picture(filename, image):
    path = os.path.join(settings.MEDIA_ROOT, str(filename))
    fd = open(path, 'wb')
    for chunk in image.chunks():
        fd.write(chunk)
    fd.close()


def users(request):
    page_num = int(request.GET.get('page_num', '0'))
    page_size = int(request.GET.get('page_size', '0'))

    start = page_num * page_size
    end = start + page_size

    page = MyUser.objects.all()[start:end]

    response = JsonResponse({'data': list(page.values())})
    response["Access-Control-Allow-Origin"] = "*"

    return response<|MERGE_RESOLUTION|>--- conflicted
+++ resolved
@@ -1,4 +1,3 @@
-<<<<<<< HEAD
 import os
 
 from django.conf import settings
@@ -7,10 +6,8 @@
 import os
 
 from django.conf import settings
-=======
 import requests, json
 
->>>>>>> f6d0237d
 from django.contrib import auth
 from django.contrib.auth import logout
 from django.db import IntegrityError
@@ -78,7 +75,6 @@
     response = {'success': True}
 
     # Check the CAPTCHA
-<<<<<<< HEAD
     try:
         post_data = {'secret': settings.CAPTCHA_SECRET,
                      'response': captcha}
@@ -95,20 +91,6 @@
         if image is not None:
             save_picture(created_user.id, image)
 
-=======
-    try:
-        post_data = {'secret': settings.CAPTCHA_SECRET,
-                     'response': captcha}
-        response = requests.post('https://www.google.com/recaptcha/api/siteverify', data=post_data)
-        content = json.loads(response.content)
-        response = {'success': content['success']}
-    except HTTPError:
-        response = {'success': False}
-
-    try:
-        MyUser.objects.create_user(email, password, first_name, last_name, title, affiliation, institution, city, state,
-                                   comment, country, phone_number, include_me, hide_number, hide_email)
->>>>>>> f6d0237d
     except IntegrityError:
         response = {'success': False}
 
