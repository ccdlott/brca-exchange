--- conflicted
+++ resolved
@@ -119,11 +119,7 @@
         if user['hide_number']:
             user['phone_number'] = ""
 
-<<<<<<< HEAD
     response = JsonResponse({'data':data})
-=======
-    response = JsonResponse({'data': list(page.values())})
->>>>>>> 1fe6fd24
     response["Access-Control-Allow-Origin"] = "*"
 
     return response