--- conflicted
+++ resolved
@@ -8,9 +8,5 @@
 urlpatterns = [
     url(r'^register/$', views.register, name="register"),
     url(r'^users/$', views.users, name="users"),
-<<<<<<< HEAD
     url(r'^token-auth/$', views.token_auth, name="token_auth"),
-=======
-
->>>>>>> 1fe6fd24
 ]