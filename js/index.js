--- conflicted
+++ resolved
@@ -477,22 +477,8 @@
 });
 
 var Lollipop = React.createClass({
-<<<<<<< HEAD
-    render: function () {
-        console.log('key', this.state.brcakey);
-        return (
-            <div>
-                <DropdownButton onSelect={this.onSelect} title={this.state.brcakey.toUpperCase()} id="bg-vertical-dropdown-1">
-                    <MenuItem eventKey="brca1">BRCA1 Lollipop</MenuItem>
-                    <MenuItem eventKey="brca2">BRCA2 Lollipop</MenuItem>
-                </DropdownButton>
-                <D3Lollipop key={this.state.brcakey} brcakey={this.state.brcakey} id='brcaLollipop' ref='d3svgBrca'/>
-            </div>
-        );
-=======
     showHelp: function (title) {
         this.transitionTo(`/help#${slugify(title)}`);
->>>>>>> f3b1c9f9
     },
     getInitialState: function() {
         return {brcakey: "BRCA1"};
