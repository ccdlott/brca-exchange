/*global require: false, module: false */
'use strict';

var Rx = require('rx');
require('rx-dom');
var _ = require('underscore');
var config = require('./config');
var qs = require('qs');

var transpose = a => _.zip.apply(_, a);

// URIs have a 2083 character size limit and some search terms exceed that.
// Limit the length and cut at a semicolon if possible to ensure the search works
function trimSearchTerm(search) {
    var maxLength = 200;
    if (search.length > maxLength) {
        search = search.slice(0, maxLength);
        var lastColonPosition = search.lastIndexOf(":");
        if (lastColonPosition !== -1) {
            search = search.slice(0, lastColonPosition);
        }
    }
    return search;
}

// XXX these defaults might produce odd user experience, since they
// are not reflected in the UI.
function url(opts) {
    var {
        format = 'json',
        filterValues = {},
        sortBy: {prop = 'Gene_Symbol', order = 'ascending'} = {},
        pageLength = 100,
        page = 0,
        search = '',
        column,
        include,
        exclude
        } = opts,

        [filter, filterValue] = transpose(_.pairs(_.pick(filterValues, v => v)));
    search = trimSearchTerm(search);

    return `${config.backend_url}/data/?${qs.stringify(_.pick({
        format,
        filter,
        filterValue,
        'order_by': prop,
        direction: order,
        'page_size': pageLength,
        'page_num': page,
        'search_term': search,
        'column': column,
        'include': include,
        'exclude': exclude
    }, v => v != null), {arrayFormat: 'repeat'})}`;
}

function data(opts) {
    return Rx.DOM.get(url(opts)).map(xhr => JSON.parse(xhr.responseText));
}

function users(opts) {
<<<<<<< HEAD
    var {page, pageLength, search} = opts;
    var users_url = `${config.backend_url}/accounts/users/?${qs.stringify(_.pick({
=======
    var {page, pageLength} = opts;
    var usersUrl = `${config.backend_url}/accounts/users/?${qs.stringify(_.pick({
>>>>>>> d0129402
        'page_num': page,
        'page_size': pageLength,
        'search': search
    }, v => v != null))}`;
    return Rx.DOM.get(usersUrl).map(xhr => JSON.parse(xhr.responseText));
}

function userLocations(search, roles) {
    var url = `${config.backend_url}/accounts/user_locations/?${qs.stringify({search: search, 'roles[]': roles}, {indices: false})}`;
    return Rx.DOM.get(url).map(xhr => JSON.parse(xhr.responseText));
}

function lollipopData(opts) {
    opts.pageLength = 0;
    opts.format = 'json';
    opts.column = ['id', 'Genomic_Coordinate_hg38', 'Pathogenicity_default'];
    return Rx.DOM.get(url(opts)).map(xhr => JSON.parse(xhr.responseText));
}

module.exports = {
    data,
    users,
    userLocations,
    lollipopData,
    url,
    trimSearchTerm
};<|MERGE_RESOLUTION|>--- conflicted
+++ resolved
@@ -61,13 +61,8 @@
 }
 
 function users(opts) {
-<<<<<<< HEAD
     var {page, pageLength, search} = opts;
-    var users_url = `${config.backend_url}/accounts/users/?${qs.stringify(_.pick({
-=======
-    var {page, pageLength} = opts;
     var usersUrl = `${config.backend_url}/accounts/users/?${qs.stringify(_.pick({
->>>>>>> d0129402
         'page_num': page,
         'page_size': pageLength,
         'search': search
