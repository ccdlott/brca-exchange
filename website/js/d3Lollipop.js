/*global module: false, require: false */
'use strict';

var React = require('react');
var _ = require('underscore');
require('muts-needle-plot/src/js/d3-svg-legend');
require('./css/d3Lollipop.css');
var Mutneedles = require("muts-needle-plot");
var PureRenderMixin = require('./PureRenderMixin');

var {Grid, Row, Nav, NavItem} = require('react-bootstrap');

<<<<<<< HEAD
//var Spinner = require('spin.js');
//var ReactSpinner = require('react-spinjs');
//var Spinner = require('vitullo-spinner');
=======
var Spinner = require('spin.js');
>>>>>>> c89bf9f6

var brca12JSON = {
    BRCA1: {
        brcaDomainFile: require('raw!../content/brca1LollipopDomain.json')
    },
    BRCA2: {
        brcaDomainFile: require('raw!../content/brca2LollipopDomain.json')
    }
};


var d3Lollipop = {};

d3Lollipop.drawStuffWithD3 = function(ref, muts, domain, id, varlink) {

    var xAxisLabel = '';
    var minPos = 0;
    var maxPos = 1;
    if (id === 'BRCA1') {
        xAxisLabel = 'Coordinate Selection (GRCh38 chr 17)';
        minPos = 43000000;
        maxPos = 43180000;
    } else if (id === 'BRCA2') {
        xAxisLabel = 'Coordinate Selection (GRCh38 chr 13)';
        minPos = 32300000;
        maxPos = 32410000;
    }
    var legends = {x: xAxisLabel, y: ""};
    var colorMap = {
      // mutation categories
      "Pathogenic": "red",
      "Benign": "lightblue"
    };
    var config = {variantDetailLink: varlink, minCoord: minPos, maxCoord: maxPos, mutationData: muts, regionData: domain, targetElement: ref.id, legends: legends, colorMap: colorMap };
    var instance =  new Mutneedles(config);
    return function() {
        instance.tip.destroy();
        instance.selectionTip.destroy();
    };
};

var D3Lollipop = React.createClass({
    shouldComponentUpdate: () => false,
    render: function () {
        return (
            <div id='brcaLollipop' ref='d3svgBrca'/>
        );
    },
    filterAttributes: function (obj) {
        var oldObj = _(obj).pick('Genomic_Coordinate_hg38', 'Pathogenicity_expert');
        var parts = oldObj.Genomic_Coordinate_hg38.split(':');
        // new format for genomic coordinates, now includes "g.", trim first two characters
        var chrCoordinate = parseInt(parts[1][0] === 'g' ? parts[1].substr(2) : parts[1]);
        var alleleChange = _.last(parts);
        var refAllele = alleleChange.split('>')[0];
        var altAllele = alleleChange.split('>')[1];
        if (altAllele.length > refAllele.length) {
            chrCoordinate = String(chrCoordinate) + '-' + String(chrCoordinate + altAllele.length - 1);
        } else {
            chrCoordinate = String(chrCoordinate);
        }
        if (oldObj["Pathogenicity_expert"] === 'Not Yet Classified') {
            oldObj["Pathogenicity_expert"] = "Uncertain";
        }
        if (oldObj["Pathogenicity_expert"] === 'Benign / Little Clinical Significance') {
            oldObj["Pathogenicity_expert"] = "Benign";
        }
        var newObj = {category: oldObj.Pathogenicity_expert, coord: chrCoordinate, value: 1, oldData: obj};
        return newObj;
    },
    componentWillMount: function() {
<<<<<<< HEAD
        console.log('componentWillmount');
    },
    componentDidMount: function() {
        var {data, brcakey, onRowClick, ...opts} = this.props;
        console.log('componentDidmount start');
=======
        console.log('componentWillmount start isLoading: ', this.props.isLoading);
    },
    componentDidMount: function() {
        let spinnerOpts = {
          lines: 9, // The number of lines to draw
          length: 9, // The length of each line
          width: 5, // The line thickness
          radius: 14, // The radius of the inner circle
          color: '#EE3124', // #rgb or #rrggbb or array of colors
          speed: 1.9, // Rounds per second
          trail: 40, // Afterglow percentage
          className: 'spinner', // The CSS class to assign to the spinner
        };
        let spinTarget = document.getElementById('brcaLollipop');
        let spinner = new Spinner(spinnerOpts);
        spinner.spin(spinTarget);
        var {data, brcakey, onRowClick, ...opts} = this.props;
        console.log('componentDidmount start');
        var subSetData = data.map(this.filterAttributes);
>>>>>>> c89bf9f6
        var d3svgBrcaRef = React.findDOMNode(this.refs.d3svgBrca);
        var subSetData = data.map(this.filterAttributes);
        var domainBRCA = JSON.parse(brca12JSON[brcakey].brcaDomainFile);
<<<<<<< HEAD
        // Don't render chart if there's no data recieved yet
        if (this.props.data.length !== 0) {
            this.cleanupBRCA = d3Lollipop.drawStuffWithD3(d3svgBrcaRef, subSetData, domainBRCA, brcakey, onRowClick);
        };
=======
        this.cleanupBRCA = d3Lollipop.drawStuffWithD3(d3svgBrcaRef, subSetData, domainBRCA, brcakey, onRowClick);
>>>>>>> c89bf9f6
        console.log('componentDidmount end');
    },
    componentWillReceiveProps: function(newProps) {
        // only rebuild plot if number of variants has changed
        console.log('newProps.data.length: ', newProps.data.length);
        console.log('this.props.data.length: ', this.props.data.length);
        console.log('componentWillReveiveProps start');
        if (newProps.data.length !== this.props.data.length) {
<<<<<<< HEAD
            // Don't remove a chart if it wasn't built yet
            if (this.props.data.length !== 0) {
                this.cleanupBRCA();
            };
=======
            console.log('componentWillReveiveProps start');
            this.cleanupBRCA();
            var {data, brcakey, onRowClick, ...opts} = newProps;
>>>>>>> c89bf9f6
            var d3svgBrcaRef = React.findDOMNode(this.refs.d3svgBrca);
            var {spinner, spinTarget, data, brcakey, onRowClick, ...opts} = newProps;
            while (d3svgBrcaRef.lastChild) {
                d3svgBrcaRef.removeChild(d3svgBrcaRef.lastChild);
            }
            var subSetData = data.map(this.filterAttributes);
            d3svgBrcaRef = React.findDOMNode(this.refs.d3svgBrca);
            while (d3svgBrcaRef.lastChild ) {
                d3svgBrcaRef.removeChild(d3svgBrcaRef.lastChild);
            }
            var domainBRCA = JSON.parse(brca12JSON[brcakey].brcaDomainFile);
            this.cleanupBRCA = d3Lollipop.drawStuffWithD3(d3svgBrcaRef, subSetData, domainBRCA, brcakey, onRowClick);
<<<<<<< HEAD
        };
        if (newProps.brcakey !== this.props.brcakey) {
            console.log('Inner brcakey changed');
        };
        console.log('componentWillReveiveProps end');
    },
    componentWillUpdate: function () {
        console.log('componentWillUpdate');
    },
    componentDidUpdate: function () {
        console.log('componentDidUpdate');
=======
            console.log('componentWillReveiveProps end');
            this.spinner.stop();
        }
>>>>>>> c89bf9f6
    },
    componentWillUpdate: function () {
        console.log('componentWillUpdate');
    },
    componentWillUnmount: function() {
        this.cleanupBRCA();
        console.log('componentWillUnmount');
    }
});

var Lollipop = React.createClass({
    mixins: [PureRenderMixin],
    getInitialState: function () {
        return {
            brcakey: "BRCA1",
            data: [],
        };
    },
    componentWillMount: function () {
        console.log('Outer componentWillMount');
<<<<<<< HEAD
        this.fetchData = _.debounce(this.fetchData, 1000, true);
        this.fetchData(this.props.opts);
    },
    componentDidMount: function () {
        console.log('Outer componentDidMount');
    },
    componentWillReceiveProps: function (newProps) {
        console.log('Outer componentWillReveiveProps');
        this.fetchData(newProps.opts);
    },
    componentWillUpdate: function () {
        console.log('Outer componentWillUpdate');
    },
    componentDidUpdate: function () {
        console.log('Outer componentDidUpdate');
    },
    componentWillUnmount: function() {
        console.log('Outer componentWillUnmount');
=======
        this.fetchData = _.debounce(this.fetchData, 600, true);
        this.fetchData(this.props.opts);
>>>>>>> c89bf9f6
    },
    componentWillReceiveProps: function (newProps) {
        console.log('Outer componentWillReveiveProps');
        this.fetchData(newProps.opts);
    },
    fetchData: function (opts) {
        this.props.fetch(opts).subscribe(
            function (d) {
                this.setState({data: d.data});
                console.log('fetchingData');
            }.bind(this));
    },
    onSelect: function (key) {
        this.setState({brcakey: key});
        console.log('brcakey changed');
    },
    render: function () {
        return (
            <Grid>
                <div>
                    <Row style={{marginBottom: '2px', marginTop: '2px'}}>
                        <Nav bsStyle="tabs" eventKey={0} activeKey={this.state.brcakey} onSelect={this.onSelect} title="Select Gene" id="bg-vertical-dropdown-1">
                            <NavItem eventKey="BRCA1">BRCA1</NavItem>
                            <NavItem eventKey="BRCA2">BRCA2</NavItem>
                        </Nav>
                        <span onClick={() => this.props.onHeaderClick('Lollipop Plots')}/>
                        <D3Lollipop data={this.state.data} opts={this.props.opts} key={this.state.brcakey} brcakey={this.state.brcakey} onRowClick={this.props.onRowClick} id='brcaLollipop' ref='d3svgBrca'/>
                    </Row>
                </div>
            </Grid>
        );
    }
});

module.exports = Lollipop;<|MERGE_RESOLUTION|>--- conflicted
+++ resolved
@@ -10,13 +10,10 @@
 
 var {Grid, Row, Nav, NavItem} = require('react-bootstrap');
 
-<<<<<<< HEAD
+
 //var Spinner = require('spin.js');
 //var ReactSpinner = require('react-spinjs');
 //var Spinner = require('vitullo-spinner');
-=======
-var Spinner = require('spin.js');
->>>>>>> c89bf9f6
 
 var brca12JSON = {
     BRCA1: {
@@ -88,16 +85,11 @@
         return newObj;
     },
     componentWillMount: function() {
-<<<<<<< HEAD
         console.log('componentWillmount');
     },
     componentDidMount: function() {
         var {data, brcakey, onRowClick, ...opts} = this.props;
         console.log('componentDidmount start');
-=======
-        console.log('componentWillmount start isLoading: ', this.props.isLoading);
-    },
-    componentDidMount: function() {
         let spinnerOpts = {
           lines: 9, // The number of lines to draw
           length: 9, // The length of each line
@@ -114,18 +106,10 @@
         var {data, brcakey, onRowClick, ...opts} = this.props;
         console.log('componentDidmount start');
         var subSetData = data.map(this.filterAttributes);
->>>>>>> c89bf9f6
-        var d3svgBrcaRef = React.findDOMNode(this.refs.d3svgBrca);
-        var subSetData = data.map(this.filterAttributes);
-        var domainBRCA = JSON.parse(brca12JSON[brcakey].brcaDomainFile);
-<<<<<<< HEAD
         // Don't render chart if there's no data recieved yet
         if (this.props.data.length !== 0) {
             this.cleanupBRCA = d3Lollipop.drawStuffWithD3(d3svgBrcaRef, subSetData, domainBRCA, brcakey, onRowClick);
         };
-=======
-        this.cleanupBRCA = d3Lollipop.drawStuffWithD3(d3svgBrcaRef, subSetData, domainBRCA, brcakey, onRowClick);
->>>>>>> c89bf9f6
         console.log('componentDidmount end');
     },
     componentWillReceiveProps: function(newProps) {
@@ -134,16 +118,10 @@
         console.log('this.props.data.length: ', this.props.data.length);
         console.log('componentWillReveiveProps start');
         if (newProps.data.length !== this.props.data.length) {
-<<<<<<< HEAD
             // Don't remove a chart if it wasn't built yet
             if (this.props.data.length !== 0) {
                 this.cleanupBRCA();
             };
-=======
-            console.log('componentWillReveiveProps start');
-            this.cleanupBRCA();
-            var {data, brcakey, onRowClick, ...opts} = newProps;
->>>>>>> c89bf9f6
             var d3svgBrcaRef = React.findDOMNode(this.refs.d3svgBrca);
             var {spinner, spinTarget, data, brcakey, onRowClick, ...opts} = newProps;
             while (d3svgBrcaRef.lastChild) {
@@ -156,7 +134,6 @@
             }
             var domainBRCA = JSON.parse(brca12JSON[brcakey].brcaDomainFile);
             this.cleanupBRCA = d3Lollipop.drawStuffWithD3(d3svgBrcaRef, subSetData, domainBRCA, brcakey, onRowClick);
-<<<<<<< HEAD
         };
         if (newProps.brcakey !== this.props.brcakey) {
             console.log('Inner brcakey changed');
@@ -168,11 +145,6 @@
     },
     componentDidUpdate: function () {
         console.log('componentDidUpdate');
-=======
-            console.log('componentWillReveiveProps end');
-            this.spinner.stop();
-        }
->>>>>>> c89bf9f6
     },
     componentWillUpdate: function () {
         console.log('componentWillUpdate');
@@ -193,7 +165,6 @@
     },
     componentWillMount: function () {
         console.log('Outer componentWillMount');
-<<<<<<< HEAD
         this.fetchData = _.debounce(this.fetchData, 1000, true);
         this.fetchData(this.props.opts);
     },
@@ -212,10 +183,6 @@
     },
     componentWillUnmount: function() {
         console.log('Outer componentWillUnmount');
-=======
-        this.fetchData = _.debounce(this.fetchData, 600, true);
-        this.fetchData(this.props.opts);
->>>>>>> c89bf9f6
     },
     componentWillReceiveProps: function (newProps) {
         console.log('Outer componentWillReveiveProps');
