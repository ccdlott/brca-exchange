/*global module: false, require: false */
'use strict';

var React = require('react');
var _ = require('underscore');
require('muts-needle-plot/src/js/d3-svg-legend');
require('./css/d3Lollipop.css');
var Mutneedles = require("muts-needle-plot");
var PureRenderMixin = require('./PureRenderMixin');

var {Grid, Row, Nav, NavItem} = require('react-bootstrap');


var brca12JSON = {
    BRCA1: {
        brcaDomainFile: require('raw!../content/brca1LollipopDomain.json')
    },
    BRCA2: {
        brcaDomainFile: require('raw!../content/brca2LollipopDomain.json')
    }
};
var d3Lollipop = {};

d3Lollipop.drawStuffWithD3 = function(ref, muts, domain, id, varlink) {
    var xAxisLabel = '';
    var minPos = 0;
    var maxPos = 1;
    if (id === 'BRCA1') {
        xAxisLabel = 'Coordinate Selection (GRCh38 chr 17)';
        minPos = 43030000;
        maxPos = 43130000;
    } else if (id === 'BRCA2') {
        xAxisLabel = 'Coordinate Selection (GRCh38 chr 13)';
        minPos = 32300000;
        maxPos = 32410000;
    }
    var legends = {x: xAxisLabel, y: ""};
    var colorMap = {
      // mutation categories
      "Pathogenic": "red",
      "Benign": "lightblue"
    };
    var config = {variantDetailLink: varlink, minCoord: minPos, maxCoord: maxPos, mutationData: muts, regionData: domain, targetElement: ref.id, legends: legends, colorMap: colorMap };
    var instance =  new Mutneedles(config);
    return function() {
        instance.tip.destroy();
        instance.selectionTip.destroy();
    };
};

var D3Lollipop = React.createClass({
    //mixins: [PureRenderMixin],
    shouldComponentUpdate: () => false,
    render: function () {
        return (
            <div id='brcaLollipop' ref='d3svgBrca'/>
        );
    },
    filterAttributes: function (obj) {
        var oldObj = _(obj).pick('Genomic_Coordinate_hg38', 'Pathogenicity_default');
        var parts = oldObj.Genomic_Coordinate_hg38.split(':');
        // new format for genomic coordinates, now includes "g.", trim first two characters
        var chrCoordinate = parseInt(parts[1].substr(2));
        var alleleChange = _.last(parts);
        var refAllele = alleleChange.split('>')[0];
        var altAllele = alleleChange.split('>')[1];
        if (altAllele.length > refAllele.length) {
            chrCoordinate = String(chrCoordinate) + '-' + String(chrCoordinate + altAllele.length - 1);
        } else {
            chrCoordinate = String(chrCoordinate);
        }
		/*eslint-disable dot-notation */
        if (oldObj["Pathogenicity_default"] === 'Not Yet Classified') {
            oldObj["Pathogenicity_default"] = "Uncertain";
        }
        if (oldObj["Pathogenicity_default"] === 'Benign / Little Clinical Significance') {
            oldObj["Pathogenicity_default"] = "Benign";
        }
		/*eslint-enable dot-notation */
        var newObj = {category: oldObj.Pathogenicity_default, coord: chrCoordinate, value: 1, oldData: obj};
        return newObj;
    },

     componentDidMount: function() {
        var {data, brcakey, onRowClick, ...opts} = this.props;
        var subSetData = data.map(this.filterAttributes);
        var d3svgBrcaRef = React.findDOMNode(this.refs.d3svgBrca);
        var domainBRCA = JSON.parse(brca12JSON[brcakey].brcaDomainFile);
        this.cleanupBRCA = d3Lollipop.drawStuffWithD3(d3svgBrcaRef, subSetData, domainBRCA, brcakey, onRowClick);
    },

    componentWillReceiveProps: function(newProps) {
<<<<<<< HEAD
        // only rebuild plot if number of variants has changed
        if (newProps.data.length != this.props.data.length) {
            this.cleanupBRCA();
            var {data, brcakey, onRowClick, ...opts} = newProps;
            var d3svgBrcaRef = React.findDOMNode(this.refs.d3svgBrca);
            while (d3svgBrcaRef.lastChild) {
                d3svgBrcaRef.removeChild(d3svgBrcaRef.lastChild);
            }
            var subSetData = data.map(this.filterAttributes);
            var d3svgBrcaRef = React.findDOMNode(this.refs.d3svgBrca);
            while (d3svgBrcaRef.lastChild ) {
                d3svgBrcaRef.removeChild(d3svgBrcaRef.lastChild);
            }
            var domainBRCA = JSON.parse(brca12JSON[brcakey].brcaDomainFile);
            this.cleanupBRCA = d3Lollipop.drawStuffWithD3(d3svgBrcaRef, subSetData, domainBRCA, brcakey, onRowClick);
=======
        this.cleanupBRCA();
        var {data, brcakey, onRowClick, ...opts} = newProps;
        var d3svgBrcaRef = React.findDOMNode(this.refs.d3svgBrca);
        while (d3svgBrcaRef.hasChildNodes() ) {
            d3svgBrcaRef.removeChild(d3svgBrcaRef.lastChild);
        }
        var subSetData = data.map(this.filterAttributes);
        d3svgBrcaRef = React.findDOMNode(this.refs.d3svgBrca);
        while (d3svgBrcaRef.hasChildNodes() ) {
            d3svgBrcaRef.removeChild(d3svgBrcaRef.lastChild);
>>>>>>> d0129402
        }
    },
    componentWillUnmount: function() {
        this.cleanupBRCA();
    }
});

var Lollipop = React.createClass({
    mixins: [PureRenderMixin],
    getInitialState: function () {
        return {
            brcakey: "BRCA1",
            data: []
        };
    },
    componentWillReceiveProps: function (newProps) {
        this.fetchData(newProps.opts);
    },
    componentWillMount: function () {
        this.fetchData = _.debounce(this.fetchData, 600, true);
        this.fetchData(this.props.opts);
    },
    fetchData: function (opts) {
        this.props.fetch(opts).subscribe(
            function (d) {
                this.setState({data: d.data});
            }.bind(this));
    },
    onSelect: function (key) {
        this.setState({brcakey: key});
    },
    render: function () {
        return (
            <Grid>
                <div>
                    <Row style={{marginBottom: '2px', marginTop: '2px'}}>
                        <Nav bsStyle="tabs" eventKey={0} activeKey={this.state.brcakey} onSelect={this.onSelect} title="Select Gene" id="bg-vertical-dropdown-1">
                            <NavItem eventKey="BRCA1">BRCA1</NavItem>
                            <NavItem eventKey="BRCA2">BRCA2</NavItem>
                        </Nav>
                        <span onClick={() => this.props.onHeaderClick('Lollipop Plots')}/>
                        <D3Lollipop data={this.state.data} opts={this.props.opts} key={this.state.brcakey} brcakey={this.state.brcakey} onRowClick={this.props.onRowClick} id='brcaLollipop' ref='d3svgBrca'/>
                    </Row>
                </div>
            </Grid>
        );
    }
});

module.exports = Lollipop;<|MERGE_RESOLUTION|>--- conflicted
+++ resolved
@@ -90,7 +90,6 @@
     },
 
     componentWillReceiveProps: function(newProps) {
-<<<<<<< HEAD
         // only rebuild plot if number of variants has changed
         if (newProps.data.length != this.props.data.length) {
             this.cleanupBRCA();
@@ -100,24 +99,12 @@
                 d3svgBrcaRef.removeChild(d3svgBrcaRef.lastChild);
             }
             var subSetData = data.map(this.filterAttributes);
-            var d3svgBrcaRef = React.findDOMNode(this.refs.d3svgBrca);
+            d3svgBrcaRef = React.findDOMNode(this.refs.d3svgBrca);
             while (d3svgBrcaRef.lastChild ) {
                 d3svgBrcaRef.removeChild(d3svgBrcaRef.lastChild);
             }
             var domainBRCA = JSON.parse(brca12JSON[brcakey].brcaDomainFile);
             this.cleanupBRCA = d3Lollipop.drawStuffWithD3(d3svgBrcaRef, subSetData, domainBRCA, brcakey, onRowClick);
-=======
-        this.cleanupBRCA();
-        var {data, brcakey, onRowClick, ...opts} = newProps;
-        var d3svgBrcaRef = React.findDOMNode(this.refs.d3svgBrca);
-        while (d3svgBrcaRef.hasChildNodes() ) {
-            d3svgBrcaRef.removeChild(d3svgBrcaRef.lastChild);
-        }
-        var subSetData = data.map(this.filterAttributes);
-        d3svgBrcaRef = React.findDOMNode(this.refs.d3svgBrca);
-        while (d3svgBrcaRef.hasChildNodes() ) {
-            d3svgBrcaRef.removeChild(d3svgBrcaRef.lastChild);
->>>>>>> d0129402
         }
     },
     componentWillUnmount: function() {
