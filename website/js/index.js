/*eslint-env browser */
/*global require: false */
'use strict';

// shims for older browsers
require('babel/polyfill');
require('es5-shim');
require('es5-shim/es5-sham');

require('./favicons');
var React = require('react');
var PureRenderMixin = require('./PureRenderMixin'); // deep-equals version of PRM
var DisclaimerModal = require('./DisclaimerModal');
var RawHTML = require('./RawHTML');
require('bootstrap/dist/css/bootstrap.css');
require('font-awesome-webpack');
require('css/bootstrap-xlgrid.css'); // adds xl, xxl, xxxl grid sizes to bootstrap 3
require('css/custom.css');
var _ = require('underscore');
var backend = require('./backend');
var {NavBarNew} = require('./NavBarNew');
var Rx = require('rx');
require('rx-dom');
var moment = require('moment');

// faisal: includes for masonry/isotope
var Isotope = require('isotope-layout');
require('isotope-packery');


var brcaLogo = require('./img/BRCA-Exchange-tall-tranparent.png');
var logos = require('./logos');
var slugify = require('./slugify');

var content = require('./content');
var Community = require('./Community');
var FactSheet = require('./FactSheet');
var {MailingList} = require('./MailingList');

var databaseKey = require('../databaseKey');

var {Grid, Col, Row, Table, Button, Modal, Panel, Glyphicon} = require('react-bootstrap');

/* FAISAL: added 'groups' collection that specifies how to map columns to higher-level groups */
var {VariantTable, ResearchVariantTable, researchModeColumns, columns, researchModeGroups, expertModeGroups} = require('./VariantTable');
var {Signup} = require('./Signup');
var {Signin, ResetPassword} = require('./Signin');
var {ConfirmEmail} = require('./ConfirmEmail');
var {ChangePassword} = require('./ChangePassword');
var {Profile} = require('./Profile');
var VariantSearch = require('./VariantSearch');
var {Navigation, State, Route, RouteHandler,
    HistoryLocation, run, DefaultRoute, Link} = require('react-router');
var {Releases, Release} = require('./Releases.js');

var navbarHeight = 70; // XXX This value MUST match the setting in custom.css

var variantPathJoin = row => _.map(databaseKey, k => encodeURIComponent(row[k])).join('@@');

if (typeof console === "undefined") {
    window.console = {
        log: function () {}
    };
}

function isEmptyVal(val) {
    if ((typeof val === 'string' || val instanceof String) && val.trim() === '') {
            return true;
        } else if (val === null || val === undefined) {
            return true;
        } else {
            return false;
        }
}

function clean(obj) {
    // Removes all empty values from object.
    var propNames = Object.getOwnPropertyNames(obj);
    for (var i = 0; i < propNames.length; i++) {
        let propName = propNames[i];
        let val = obj[propName];
        if (isEmptyVal(val)) {
            delete obj[propName];
        }
    }
}

var Footer = React.createClass({
    mixins: [PureRenderMixin],
    render: function() {
        return (
            <div className="container footer">
                <div className="col-sm-5 left-footer">
                    <ul>
                        <li><a href="/">Home</a></li>
                        <li><a href="/about/history">About</a></li>
                        <li><a href="/variants">Variants</a></li>
                        <li><a href="/help">Help</a></li>
                        <li><a href="/about/api">API</a></li>
                    </ul>
                </div>
                <div className="col-sm-2 logo-footer">
                    <img href="#" src={brcaLogo} alt="brca exchange logo" />
                </div>
                <div className="col-sm-5 right-footer">
                    <ul>
                        <li>
                            <DisclaimerModal text="Disclaimer"/>
                        </li>
                        <li>
                            <a href="mailto:brca-exchange-contact@genomicsandhealth.org?subject=BRCA Exchange website">
                                Contact us
                            </a>
                        </li>
                        <li>
                            <a href="https://github.com/BRCAChallenge/brca-exchange">
                                Source code
                            </a>
                        </li>
                    </ul>
                </div>
            </div>
        );
    }
});

var Home = React.createClass({
    mixins: [Navigation],
    getInitialState() {
        return {
            index: 0,
            direction: null,
            showModal: false
        };
    },

    onSearch(value) {
        this.transitionTo('/variants', null, {search: value});
    },
    render: function() {
        var {suggestions} = this.props;
        var logoItems = _.map(logos, ({id, logo, url}) => (
            <Col key={id} lg={4} md={6} xs={12} className="logo-item">
                <a href={url}>
                    <img id={id} src={logo} alt={id + ' logo'} />
                </a>
            </Col>
        ));
        return (
            <Grid id="main-grid" className='home'>
                <Row>
                    <Col smOffset={2} sm={8}>
                        <VariantSearch
                            id='home-search'
                            suggestions={suggestions}
                            onSearch={this.onSearch}/>
                    </Col>
                </Row>
                <Row>
                    <div className="jumbotron">
                        <RawHTML html={content.pages.home} />
                        <Button bsStyle="primary" className="center-block video-button" onClick={() => this.setState({ showModal: true })}>
                            <Glyphicon glyph="play-circle" />&nbsp;&nbsp;Video Overview
                        </Button>
                    </div>
                </Row>
                <Row className="logo-block">
                    {logoItems}
                </Row>
                {this.state.showModal && <Modal bsSize="large" onRequestHide={() => this.setState({ showModal: false })}>
                    <iframe className="vimeo-video" src="https://player.vimeo.com/video/199396428" className="vimeo-video" frameBorder="0" webkitallowfullscreen mozallowfullscreen allowFullScreen></iframe>
                </Modal>}
            </Grid>
        );
    }
});

var About = React.createClass({
    render: function() {
        var {page} = this.props.params;

        return (
            <Grid id="main-grid" className="main-grid">
                <Row>
                    <Col smOffset={1} sm={10}>
                        <RawHTML html={content.pages[page]} />
                    </Col>
                </Row>
            </Grid>
        );
    }
});

var Help = React.createClass({
    mixins: [State],
    componentDidMount: function () {
        var fragment = slugify(window.location.hash.slice(1));
        if (fragment !== '') {
            setTimeout(function () {
                var el = document.getElementById(fragment);
                if (el) {
                    window.scrollTo(0, el.getBoundingClientRect().top - navbarHeight);
                }
            }, 0);
        }
    },
    render: function () {
        var fragment = slugify(window.location.hash.slice(1));
        var helpContent;
        if (localStorage.getItem("research-mode") === 'true') {
            helpContent = content.pages.helpResearch;
        } else {
            helpContent = content.pages.help;
        }
        return (
            <Grid id="main-grid" className="help">
                {fragment === '' ? null :
                    <style>{`#${fragment} { animation-name: emphasis; animation-duration: 10s; } `}</style>}
                <Row>
                    <Col smOffset={1} sm={10}>
                        <RawHTML ref='content' html={helpContent}/>
                    </Col>
                </Row>
            </Grid>
        );
    }
});

function toNumber(v) {
    return _.isString(v) ? parseInt(v) : v;
}

function databaseParams(paramsIn) {
    var {filter, filterValue, hide, hideSources, excludeSources, orderBy, order, search = '', changeTypes} = paramsIn;
    var numParams = _.mapObject(_.pick(paramsIn, 'page', 'pageLength', 'release'), toNumber);
    var sortBy = {prop: orderBy, order};
    var columnSelection = _.object(hide, _.map(hide, _.constant(false)));
    var sourceSelection = {..._.object(hideSources, _.map(hideSources, _.constant(0))),
                           ..._.object(excludeSources, _.map(excludeSources, _.constant(-1)))};
    var filterValues = _.object(filter, filterValue);
    return {changeTypes, search, sortBy, columnSelection, sourceSelection, filterValues, hide, ...numParams};
}

var transpose = a => _.zip.apply(_, a);

function urlFromDatabase(state) {
    let {release, changeTypes, columnSelection, filterValues, sourceSelection,
         search, page, pageLength, mode, sortBy: {prop, order}} = state;
    if (mode !== "default") {
        // Default mode (expert portal) has static columns/sources.
        var hide = _.keys(_.pick(columnSelection, v => v === false));
        var hideSources = _.keys(_.pick(sourceSelection, v => v === 0));
        var excludeSources = _.keys(_.pick(sourceSelection, v => v === -1));
    } else {
        hide = '';
        hideSources = '';
        excludeSources = '';
    }
    // Remove empty values from filterValues.
    clean(filterValues);
    let [filter, filterValue] = transpose(_.pairs(filterValues, v => (v !== null && v !== undefined && v !== '')));
    return _.pick({
        release,
        changeTypes,
        search: search === '' ? null : backend.trimSearchTerm(search),
        filter,
        filterValue,
        page: page === 0 ? null : page,
        pageLength: pageLength === 20 ? null : pageLength,
        orderBy: prop,
        order,
        hideSources: hideSources,
        excludeSources: excludeSources,
        hide: hide.length === 0 ? null : hide
    }, v => (!isEmptyVal(v)));

}

var Database = React.createClass({
    // Note this is not a pure component because of the calls to
    // getQuery().
    mixins: [Navigation, State],
    getInitialState: function () {
        return {
            showModal: false,
            restoringDefaults: false
        };
    },
    showVariant: function (row) {
          var d3TipDiv = document.getElementsByClassName('d3-tip-selection');
          if (d3TipDiv.length !== 0 && d3TipDiv[0].style.opacity !== '0') {
              d3TipDiv[0].style.opacity = '0';
              d3TipDiv[0].style.pointerEvents = 'none';
          }
          this.transitionTo(`/variant/${variantPathJoin(row)}`);
    },
    showHelp: function (title) {
        var d3TipDiv = document.getElementsByClassName('d3-tip-selection');
        if (d3TipDiv.length !== 0 && d3TipDiv[0].style.opacity !== '0') {
            d3TipDiv[0].style.opacity = '0';
            d3TipDiv[0].style.pointerEvents = 'none';
        }
        this.transitionTo(`/help#${slugify(title)}`);
    },
    componentDidMount: function () {
        var q = this.urlq = new Rx.Subject();
        this.subs = q.debounce(500).subscribe(this.onChange);
    },
    componentWillUnmount: function () {
        this.subs.dispose();
    },
    restoreDefaults: function(callback) {
        this.setState({restoringDefaults: true}, function() {
            this.transitionTo('/variants', null, null);

            // Callback resets filters in DataTable.
            // HACK: wrapped in setTimeout to ensure that it happens
            // after transitionTo is complete.
            setTimeout(callback, 0);
        });
    },
    // XXX An oddity of the state flow here: we update the url when table settings
    // change, so the page can be bookmarked, and forward/back buttons work. We
    // do it on a timeout so we don't generate history entries for every keystroke,
    // which would be bad for the user. Changing the url causes a re-render, passing
    // in new props, which causes DataTable to overwrite its state with the
    // same state that caused us to update the url. It's a bit circular.
    // It would be less confusing if DataTable did not hold these params in state,
    // but just read them from props, and all updates to the props occurred via
    // transitionTo(). Consider for a later refactor.
    onChange: function (state) {
        if (this.props.show) {
            var d3TipDiv = document.getElementsByClassName('d3-tip-selection');
            if (d3TipDiv.length !== 0 && d3TipDiv[0].style.opacity !== '0') {
                d3TipDiv[0].style.opacity = '0';
                d3TipDiv[0].style.pointerEvents = 'none';
            }
            if (!this.state.showModal && !this.state.restoringDefaults) {
                // Don't change url if modal is open -- user is still deciding whether to change modes.
                this.transitionTo('/variants', {}, urlFromDatabase(state));
            } else if (this.state.restoringDefaults) {
                // If restoring defaults, transition to is already being called with different params.
                this.setState({restoringDefaults: false});
            }
        }
    },
    toggleMode: function () {
        this.props.toggleMode();
        this.setState({ showModal: false });
    },
    render: function () {
        var {show} = this.props,
            params = databaseParams(this.getQuery());
        // XXX is 'keys' used?
        var table, message;
        if (this.state.restoringDefaults) {
            params.columnSelection = {};
            params.sourceSelection = {};
            params.filterValues = {};
        }
        if (this.props.mode === 'research_mode') {
            table = (
				<ResearchVariantTable
					ref='table'
					initialState={params}
					{...params}
					fetch={backend.data}
					fetchLollipop={backend.lollipopData}
					url={backend.url}
					onChange={s => this.urlq.onNext(s)}
					onToggleMode={this}
					keys={databaseKey}
					onHeaderClick={this.showHelp}
					onRowClick={this.showVariant}
                    restoreDefaults={this.restoreDefaults}
                    mode={this.props.mode}/>);
            message = this.renderMessage(content.pages.variantsResearch);
        } else {
            // Always reset column and source selections to default in expert mode.
            params.columnSelection = {};
            params.sourceSelection = {};
            table = (
				<VariantTable
					ref='table'
					initialState={params}
					{...params}
					fetch={backend.data}
					fetchLollipop={backend.lollipopData}
					url={backend.url}
					onChange={s => this.urlq.onNext(s)}
					onToggleMode={this}
					keys={databaseKey}
					onHeaderClick={this.showHelp}
					onRowClick={this.showVariant}
                    restoreDefaults={this.restoreDefaults}
                    mode={this.props.mode}/>);
            message = this.renderMessage(content.pages.variantsDefault);
        }
        return (
            <Grid id="main-grid" style={{display: show ? 'block' : 'none'}}>
                {message}
                {table}
            </Grid>
        );
    },
    renderMessage: function(message) {
        return  (
			<Row>
				<Col className="jumbotron colorized-jumbo">
					{this.props.mode === 'default' && <img id='enigma-logo' src={require('./img/enigma_logo.jpeg')} />}
					<RawHTML ref='content' html={message}/>
					{this.props.mode === 'research_mode' && <Button className="btn-default" onClick={this.toggleMode}>
						Show Expert Reviewed Data Only
					</Button>}
					{this.props.mode === 'default' &&
					<Button className="btn-default" onClick={() =>this.setState({showModal: true})}>
						Show All Public Data
					</Button>}
					{this.props.mode === 'default' && this.state.showModal &&
					<Modal onRequestHide={() => this.setState({ showModal: false })}>
						<RawHTML html={content.pages.researchWarning}/>
						<Button onClick={() => {this.toggleMode();}}>Yes</Button>
						<Button onClick={() => this.setState({ showModal: false })}>No</Button>
					</Modal>}
				</Col>
			</Row>);
    }
});

const KeyInline = React.createClass({
    render() {
        const {onClick, tableKey} = this.props;
        return (
            <td className='help-target'>
                <span className="help-target-inline" onClick={onClick}>{tableKey}</span>
            </td>
        );
    }
});

const GroupHelpButton = React.createClass({
    render() {
        const {onClick} = this.props;
        return (
            <span role='button' onClick={onClick} aria-label="Help"
                className='panel-help-btn glyphicon glyphicon-question-sign'
            />
        );
    }
});

// get display name for a given key from VariantTable.js column specification,
// if we are in expert reviewed mode, search expert reviewed names then fall back to
// all data, otherwise go straight to all data. Finally, if key is not found, replace
// _ with space in the key and return that.
function getDisplayName(key) {
    const researchMode = (localStorage.getItem("research-mode") === 'true');
    let displayName;
    if (!researchMode) {
        displayName = columns.find(e => e.prop === key);
        displayName = displayName && displayName.title;
    }
    // we are not in expert reviewed more, or key wasn't found in expert reviewed columns
    if (displayName === undefined) {
        displayName = researchModeColumns.find(e => e.prop === key);
        displayName = displayName && displayName.title;
    }
    // key was not found at all
    if (displayName === undefined) {
        displayName = key.replace(/_/g, " ");
    }
    return displayName;
}

// test for the various forms of blank fields
function isEmptyField(value) {
    if (Array.isArray(value)) {
        value = value[0];
    }

    if (value === null || (typeof value === 'undefined')) {
        return true;
    }

    var v = value.trim();
    return v === '' || v === '-' || v === 'None';
}

function isEmptyDiff(value) {
    return value === null || value.length < 1;
}

// attempts to parse the given date string using a variety of formats,
// returning the formatted result as something like '08 September 2016'.
// just returns the input if every pattern fails to match
function normalizeDateFieldDisplay(value) {
    // extend this if there are more formats in the future
    const formats = ["MM/DD/YYYY", "YYYY-MM-DD"];

    for (let i = 0; i < formats.length; i++) {
        const q = moment(value, formats[i]);

        if (q.isValid()) {
            return q.format("DD MMMM YYYY");
        }
    }

    return value;
}

// replaces commas with comma-spaces to wrap long lines better, removes blank entries from comma-delimited lists,
// and normalizes blank/null values to a single hyphen
function normalizedFieldDisplay(value) {
    if (value) {
        // replace any number of underscores with spaces
        // make sure commas, if present, wrap
        value = value
            .split(/_+/).join(" ")
            .split(",")
            .map(x => x.trim())
            .filter(x => x && x !== '-')
            .join(", ");

        // ensure that blank entries are always normalized to hyphens
        if (value.trim() === "") {
            value = "-";
        }
    }
    else {
        // similar to above, normalize blank entries to a hyphen
        value = "-";
    }

    return value;
}

const IsoGrid = React.createClass({
    displayName: 'IsoGrid',

    // Wrapper to layout child elements passed in
    render: function () {
        const children = this.props.children;
        return (
            <div className="isogrid">
            {children}
            </div>
        );
    },

    // When the DOM is rendered, let Masonry know what's changed
    componentDidUpdate: function() {
        if (this.masonry) {
            this.masonry.reloadItems();
            this.masonry.arrange();
        }
    },

    // Set up Masonry
    componentDidMount: function() {
        if(!this.masonry) {
            // i suppose we're doing this so the children exist when we create it?
            this.masonry = new Isotope('.isogrid', {
                layoutMode: 'packery',
                itemSelector: '.isogrid-item',
                packery: {
                    columnWidth: '.isogrid-sizer',
                    gutter: 0
                }
            });
        }
        else {
            this.masonry.reloadItems();
            this.masonry.arrange();
        }
    }
});

var VariantDetail = React.createClass({
    mixins: [Navigation],
    showHelp: function (event, title) {
        event.preventDefault();

        this.transitionTo(`/help#${slugify(title)}`);
    },
    getInitialState: () => ({
        hideEmptyItems: (localStorage.getItem("hide-empties") === 'true')
    }),
    componentWillMount: function () {
        backend.variant(this.props.params.id).subscribe(
            resp => {
                return this.setState({data: resp.data, error: null});
            },
            () => { this.setState({error: 'Problem connecting to server'}); });
    },
    onChildToggleMode: function() {
        this.props.toggleMode();
        this.forceUpdate();
    },
    reformatDate: function(date) { //handles single dates or an array of dates
        if (isEmptyField(date)) {
            return date;
        }
        if (!Array.isArray(date)) {
            date = date.split(',');
        }
        return date.map(function(d) {
            return moment.utc(new Date(d)).format("DD MMMM YYYY");
        }).join();
    },
    pathogenicityChanged: function(pathogenicityDiff) {
        return (pathogenicityDiff.added || pathogenicityDiff.removed) ? true : false;
    },
    setEmptyRowVisibility: function(hideEmptyItems) {
        localStorage.setItem('hide-empties', hideEmptyItems);

        this.setState({
            hideEmptyItems: hideEmptyItems
        });
    },
    truncateData: function(field) {
        const fieldsToTruncate = ["Genomic_Coordinate_hg38", "Genomic_Coordinate_hg37", "Genomic_Coordinate_hg36"];
        if (fieldsToTruncate.indexOf(field) > -1) {
            return true;
        } else {
            return false;
        }
    },
    onChangeGroupVisibility(groupTitle, event) {
        // stop the page from scrolling to the top (due to navigating to the fragment '#')
        event.preventDefault();

        // the event target is actually the span *inside* the 'a' tag, but we need to check the 'a' tag for the
        // collapsed state
        const collapsingElemParent = event.target.parentElement;

        let willBeCollapsed = true;

        collapsingElemParent.childNodes.forEach(function(child) {
            // FIXME: there must be a better way to get at the panel's state than reading the class
            // Maybe we'll subclass Panel and let it handle its own visibility persistence.
            if (child.getAttribute("class") === "collapsed") {
                // if it's already collapsed, this method should expand it
                willBeCollapsed = false;
            }
        });
        localStorage.setItem("collapse-group_" + groupTitle, willBeCollapsed);

        // defer re-layout until the state change has completed
        const me = this;

        setTimeout(() => {
            // this forces a re-render after a group has expanded/collapsed, fixing the layout
            // note that 300ms just happens to be the duration of the expand/collapse animation
            // it'd be better to run the re-layout whenever the animation ends
            me.forceUpdate();
        }, 300);
    },
    generateDiffRows: function(cols, data) {
        var diffRows = [];

        // keys that contain date values that need reformatting for the ui
        var dateKeys = [
            "Date_Last_Updated_ClinVar",
            "Date_last_evaluated_ENIGMA"
        ];

        // In research_mode, only show research_mode changes.
        var relevantFieldsToDisplayChanges = cols.map(function(col) {
            return col.prop;
        });

        for (var i = 0; i < data.length; i++) {
            let version = data[i];
            let diff = version.Diff;
            let release = version.Data_Release;
            let highlightRow = false;
            var diffHTML = [];

            if (diff !== null) {
                for (var j = 0; j < diff.length; j++) {
                    let fieldDiff = diff[j];
                    let fieldName = fieldDiff.field;
                    var added;
                    var removed;

                    if (fieldName === "Pathogenicity_expert") {
                        highlightRow = this.pathogenicityChanged(fieldDiff);
                    }

                    if (!_.contains(relevantFieldsToDisplayChanges, fieldName)) {
                        continue;
                    }

                    if (_.contains(dateKeys, fieldName)) {
                        added = this.reformatDate(fieldDiff.added);
                        removed = this.reformatDate(fieldDiff.removed);
                    } else if (fieldDiff.field_type === "list") {
                        added = _.map(fieldDiff.added, elem => elem.replace(/_/g, " ").trim());
                        removed = _.map(fieldDiff.removed, elem => elem.replace(/_/g, " ").trim());
                    } else {
                        added = fieldDiff.added.trim();
                        removed = fieldDiff.removed.trim();
                    }

                    if (added !== null || removed !== null) {
                        if (isEmptyField(removed)) {
                            diffHTML.push(
                                <span>
                                    <strong>{ getDisplayName(fieldName) }: </strong>
                                    <span className='label label-success'><span className='glyphicon glyphicon-star'></span> New</span>
                                    &nbsp;{`${added}`}
                                </span>, <br />
                            );
                        } else if (fieldDiff.field_type === "list") {
                            diffHTML.push(
                                <span>
                                    <strong>{ getDisplayName(fieldName) }: </strong> <br />
                                    { !isEmptyDiff(added) && `+${added}` }{ !!(!isEmptyDiff(added) && !isEmptyDiff(removed)) && ', '}{ !isEmptyDiff(removed) && `-${removed}` }
                                </span>, <br />
                            );
                        } else if (fieldDiff.field_type === "individual") {
                            diffHTML.push(
                                <span>
                                    <strong>{ getDisplayName(fieldName) }: </strong>
                                    {removed} <span className="glyphicon glyphicon-arrow-right"></span> {added}
                                </span>, <br />
                            );
                        }
                    }
                }
            }

            diffRows.push(
                <tr className={highlightRow ? 'danger' : ''}>
                    <td><Link to={`/release/${release.id}`}>{moment(release.date, "YYYY-MM-DDTHH:mm:ss").format("DD MMMM YYYY")}</Link></td>
                    <td>{version["Pathogenicity_expert"]}</td>
                    <td>{diffHTML}</td>
                </tr>
            );
        }

        return diffRows;
    },
    generateLinkToGenomeBrowser: function (prop, variant) {
        let hgVal = (prop === "Genomic_Coordinate_hg38") ? '38' : '19';
        let genomicCoordinateElements = variant[prop].split(':');
        let chr = genomicCoordinateElements[0];
        let position = parseInt(genomicCoordinateElements[1].split('.')[1]);
        let positionRangeStart = position - 1;
        let positionRangeEnd = position + 1;
        let genomeBrowserUrl = 'http://genome.ucsc.edu/cgi-bin/hgTracks?db=hg' + hgVal + '&position=' + chr + ':' + positionRangeStart + '-' + positionRangeEnd + '&hubUrl=http://brcaexchange.org/trackhubs/hub.txt';
        return <a target="_blank" href={genomeBrowserUrl}>{variant[prop]}</a>;
    },
    render: function () {
        const {data, error} = this.state;
        if (!data) {
            return <div />;
        }

        let variant = data[0],
            release = variant["Data_Release"],
            cols,
            groups;

        if (localStorage.getItem("research-mode") === 'true') {
            cols = researchModeColumns;
            groups = researchModeGroups;
        } else {
            cols = columns;
            groups = expertModeGroups;
        }

        // FAISAL: rather than directly map cols, we create a higher-level groups structure
        // the higher-level groups structure maps a subset of columns to that group
        let groupsEmpty = 0;
        let totalRowsEmpty = 0;

        const groupTables = _.map(groups, ({ groupTitle, innerCols }) => {
            let rowsEmpty = 0;

            // remove the BIC classification and importance fields unless the classification is 1 or 5
            if (groupTitle === 'Clinical Significance (BIC)') {
                const bicClass = variant['Clinical_classification_BIC'];

                if (bicClass !== 'Class 1' && bicClass !== 'Class 5') {
                    innerCols = innerCols.filter(x => x.prop !== 'Clinical_classification_BIC' && x.prop !== 'Clinical_importance_BIC');
                }
            } else if (groupTitle === 'Allele Counts (ExAC minus TCGA)') {
                return false;
            }

            // now map the group's columns to a list of row objects
            const rows = _.map(innerCols, (rowDescriptor) => {
                let {prop, title} = rowDescriptor;
                let rowItem;

                if (prop === "Protein_Change") {
                    title = "Abbreviated AA Change";
                }

                if (rowDescriptor.replace) {
                    rowItem = rowDescriptor.replace(variant, prop);
                }
                else if (variant[prop] !== null) {
                    if (prop === "Gene_Symbol") {
                        rowItem = <i>{variant[prop]}</i>;
                    } else if (prop === "URL_ENIGMA") {
                        if (variant[prop].length) {
                            rowItem = <a target="_blank" href={variant[prop]}>link to multifactorial analysis</a>;
                        }
                    } else if (prop === "Assertion_method_citation_ENIGMA") {
                        rowItem = <a target="_blank" href="https://enigmaconsortium.org/library/general-documents/">Enigma Rules version Mar 26, 2015</a>;
                    } else if (prop === "Source_URL") {
                        if (variant[prop].startsWith("http://hci-exlovd.hci.utah.edu")) {
                            rowItem = <a target="_blank" href={variant[prop].split(',')[0]}>link to multifactorial analysis</a>;
                        }
                    } else if (prop === "Comment_on_clinical_significance_ENIGMA" || prop === "Clinical_significance_citations_ENIGMA") {
                        const pubmed = "http://ncbi.nlm.nih.gov/pubmed/";
                        rowItem = _.map(variant[prop].split(/PMID:? ?([0-9]+)/), piece =>
                            (/^[0-9]+$/.test(piece)) ? <a target="_blank" href={pubmed + piece}>PMID: {piece}</a> : piece );
                    } else if (prop === "HGVS_cDNA") {
                        rowItem = variant[prop].split(":")[1];
                    } else if (prop === "HGVS_Protein") {
                        rowItem = variant[prop].split(":")[1];
                    } else if (prop === "Date_last_evaluated_ENIGMA" && !isEmptyField(variant[prop])) {
                        // try a variety of formats until one works, or just display the value if not?
                        rowItem = normalizeDateFieldDisplay(variant[prop]);
<<<<<<< HEAD
                    } else if (/Allele_frequency_.*_ExAC/.test(prop)) {
                        let count = variant[prop.replace("frequency", "count")],
                            number = variant[prop.replace("frequency", "number")];
                        rowItem = [ variant[prop], <small style={{float: 'right'}}>({count} of {number})</small> ];
=======
                    } else if (prop === "Genomic_Coordinate_hg38" || prop === "Genomic_Coordinate_hg37") {
                        rowItem = this.generateLinkToGenomeBrowser(prop, variant);
>>>>>>> 20ed85e9
                    } else {
                        rowItem = normalizedFieldDisplay(variant[prop]);
                    }
                } else if (prop === "HGVS_Protein_ID" && variant["HGVS_Protein"] !== null) {
                    rowItem = variant["HGVS_Protein"].split(":")[0];
                }

                const isEmptyValue = rowDescriptor.replace ? rowItem === false : isEmptyField(variant[prop]);

                if (isEmptyValue) {
                    rowsEmpty += 1;
                    rowItem = '-';
                }

                totalRowsEmpty += rowsEmpty;

                return (
                    <tr key={prop} className={ (isEmptyValue && this.state.hideEmptyItems) ? "variantfield-empty" : "" }>
                        { rowDescriptor.tableKey !== false &&
                            <KeyInline tableKey={title} onClick={(event) => this.showHelp(event, title)}/>
                        }
                        <td colSpan={rowDescriptor.tableKey === false ? 2 : null} ><span className={ this.truncateData(prop) ? "row-value-truncated" : "row-value" }>{rowItem}</span></td>
                    </tr>
                );
            });

            // check if all our rows are empty, in which case our group should be flagged as empty
            const allEmpty = rowsEmpty >= rows.length;

            if (allEmpty) {
                groupsEmpty += 1;
            }

            const header = (
                <h3>
                    <a href="#" onClick={(event) => this.onChangeGroupVisibility(groupTitle, event)}>{groupTitle}</a>
                    <GroupHelpButton group={groupTitle} onClick={(event) => { this.showHelp(event, groupTitle); return true; }} />
                </h3>
            );

            return (
                <div key={`group_collection-${groupTitle}`} className={ allEmpty && this.state.hideEmptyItems ? "group-empty" : "" }>
                    <Panel
                        header={header}
                        collapsable={true}
                        defaultExpanded={localStorage.getItem("collapse-group_" + groupTitle) !== "true"}>
                        <Table>
                            <tbody>
                                {rows}
                            </tbody>
                        </Table>
                    </Panel>
                </div>
            );
        });

        const diffRows = this.generateDiffRows(cols, data);

        return (error ? <p>{error}</p> :
            <Grid>
                <Row>
                    <Col xs={4} sm={4} smOffset={4} md={4} mdOffset={4} className="vcenterblock">
                        <div className='text-center Variant-detail-title'>
                            <h3>Variant Detail</h3>
                        </div>
                    </Col>
                    <Col xs={8} sm={4} md={4} className="vcenterblock">
                        <div className="Variant-detail-headerbar">
                            <Button
                                onClick={this.setEmptyRowVisibility.bind(this, !this.state.hideEmptyItems)}
                                bsStyle={"default"}>
                                { this.state.hideEmptyItems ?
                                    <span>Show Empty Items</span> :
                                    <span>Hide Empty Items</span>
                                }
                            </Button>
                        </div>
                    </Col>
                    {variant['Change_Type'] === 'deleted' &&
                        (<Col xs={12} className="vcenterblock">
                            <p className='deleted-variant-message'>
                            Note: This variant has been removed from the BRCA Exchange. For reasons on why this variant was removed please see the <Link to={`/release/${release.id}`}>release notes</Link>.
                            </p>
                        </Col>)
                    }
                </Row>

                <Row>
                    <div className="container-fluid variant-details-body">
                        { (groupTables.length < 3) ?
                            <IsoGrid>
                                <div className={`isogrid-sizer col-xs-12 col-md-${12 / groupTables.length}`}/>
                                {
                                    groupTables.map((x, i) => {
                                        return (
                                            <Col key={"group_col-" + i} xs={12} md={12 / groupTables.length}
                                                className="variant-detail-group isogrid-item">
                                                {x}
                                            </Col>
                                        );
                                    })
                                }
                            </IsoGrid>
                            :
                            <IsoGrid>
                                <div className="isogrid-sizer col-xs-12 col-md-6 col-lg-6 col-xl-4"/>
                                {
                                    // we're mapping each group into a column so we can horizontally stack them
                                    groupTables.map((x, i) => {
                                        return (
                                            <Col key={"group_col-" + i} xs={12} md={6} lg={6}
                                                className="variant-detail-group isogrid-item col-xl-4">
                                                {x}
                                            </Col>
                                        );
                                    })
                                }
                            </IsoGrid>
                        }
                    </div>
                </Row>

                <Row>
                    <Col md={12} className="variant-history-col">
                        <h3>{variant["HGVS_cDNA"]}</h3>
                        <h4>Previous Versions of this Variant:</h4>
                        <Table className='variant-history nopointer' bordered>
                            <thead>
                                <tr className='active'>
                                    <th>Release Date</th>
                                    <th>Clinical Significance</th>
                                    <th>Changes</th>
                                </tr>
                            </thead>
                            <tbody>
                                {diffRows}
                            </tbody>
                        </Table>
                        <p style={{display: this.props.mode === "research_mode" ? 'none' : 'block' }}>There may be additional changes to this variant, click "Show All Public Data on this Variant" to see these changes.</p>
                    </Col>
                </Row>
                <Row>
                    <Col md={12} mdOffset={0}>
                        <DisclaimerModal buttonModal onToggleMode={this.onChildToggleMode} text="Show All Public Data on this Variant"/>
                    </Col>
                </Row>
            </Grid>
        );
    }
});

var Application = React.createClass({
    mixins: [State],
    onChildToggleMode: function() {
        this.toggleMode();
    },
    getInitialState: function () {
        return {
            mode: (localStorage.getItem("research-mode") === 'true') ? 'research_mode' : 'default',
        };
    },
    toggleMode: function () {
        if (this.state.mode === 'research_mode') {
            localStorage.setItem('research-mode', false);
            this.setState({mode: 'default'});
        } else {
            localStorage.setItem('research-mode', true);
            this.setState({mode: 'research_mode'});
        }
    },
    render: function () {
        var path = this.getPath().slice(1);
        return (
            <div>
                <NavBarNew path={path} mode={this.state.mode} />
                <RouteHandler toggleMode={this.onChildToggleMode} mode={this.state.mode} />
                <Database
                    mode={this.state.mode}
                    toggleMode={this.onChildToggleMode}
                    show={path.indexOf('variants') === 0} />
                <Footer />
            </div>
        );
    }
});

var routes = (
    <Route handler={Application}>
        <DefaultRoute handler={Home}/>
        <Route path='about/:page' handler={About}/>
        <Route path='factsheet' handler={FactSheet}/>
        <Route path='help' handler={Help}/>
        <Route path='community' handler={Community}/>
        <Route path='signup' handler={Signup}/>
        <Route path='signin' handler={Signin}/>
        <Route path='mailinglist' handler={MailingList}/>
        <Route path='reset_password' handler={ResetPassword}/>
        <Route path='profile' handler={Profile}/>
        <Route path='confirm/:activationCode' handler={ConfirmEmail}/>
        <Route path='reset/:resetToken' handler={ChangePassword}/>
        <Route path='variants' />
        <Route path='variant/:id' handler={VariantDetail}/>
        <Route path='releases' handler={Releases}/>
        <Route path='release/:id' handler={Release}/>
    </Route>
);

var main = document.getElementById('main');

run(routes, HistoryLocation, (Root) => {
  React.render(<Root/>, main);
});<|MERGE_RESOLUTION|>--- conflicted
+++ resolved
@@ -825,15 +825,12 @@
                     } else if (prop === "Date_last_evaluated_ENIGMA" && !isEmptyField(variant[prop])) {
                         // try a variety of formats until one works, or just display the value if not?
                         rowItem = normalizeDateFieldDisplay(variant[prop]);
-<<<<<<< HEAD
                     } else if (/Allele_frequency_.*_ExAC/.test(prop)) {
                         let count = variant[prop.replace("frequency", "count")],
                             number = variant[prop.replace("frequency", "number")];
                         rowItem = [ variant[prop], <small style={{float: 'right'}}>({count} of {number})</small> ];
-=======
                     } else if (prop === "Genomic_Coordinate_hg38" || prop === "Genomic_Coordinate_hg37") {
                         rowItem = this.generateLinkToGenomeBrowser(prop, variant);
->>>>>>> 20ed85e9
                     } else {
                         rowItem = normalizedFieldDisplay(variant[prop]);
                     }
