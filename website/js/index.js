/*eslint-env browser */
/*global require: false */
'use strict';

// shims for older browsers
require('babel/polyfill');
require('es5-shim');
require('es5-shim/es5-sham');

require('./favicons');
var React = require('react');
var PureRenderMixin = require('./PureRenderMixin'); // deep-equals version of PRM
var DisclaimerModal = require('./DisclaimerModal');
var RawHTML = require('./RawHTML');
require('bootstrap/dist/css/bootstrap.css');
require('font-awesome-webpack');
require('css/custom.css');
var _ = require('underscore');
var backend = require('./backend');
var {NavBarNew} = require('./NavBarNew');
var Rx = require('rx');
require('rx-dom');
var moment = require('moment');

var brcaLogo = require('./img/BRCA-Exchange-tall-tranparent.png');
var logos = require('./logos');
var slugify = require('./slugify');

var content = require('./content');
var Community = require('./Community');
var {MailingList} = require('./MailingList');

var databaseKey = require('../databaseKey');

var {Grid, Col, Row, Table, Button, Modal} = require('react-bootstrap');

var {VariantTable, ResearchVariantTable, researchModeColumns, columns} = require('./VariantTable');
var {Signup} = require('./Signup');
var {Signin, ResetPassword} = require('./Signin');
var {ConfirmEmail} = require('./ConfirmEmail');
var {ChangePassword} = require('./ChangePassword');
var {Profile} = require('./Profile');
var VariantSearch = require('./VariantSearch');
var {Navigation, State, Route, RouteHandler,
    HistoryLocation, run, DefaultRoute, Link} = require('react-router');
var {Releases, Release} = require('./Releases.js');

var navbarHeight = 70; // XXX This value MUST match the setting in custom.css

var variantPathJoin = row => _.map(databaseKey, k => encodeURIComponent(row[k])).join('@@');

if (typeof console === "undefined") {
    window.console = {
        log: function () {}
    };
}

var Footer = React.createClass({
    mixins: [PureRenderMixin],
    render: function() {
        return (
            <div className="container footer">
                <div className="col-sm-5 left-footer">
                    <ul>
                        <li><a href="/">Home</a></li>
                        <li><a href="/about/history">About</a></li>
                        <li><a href="/variants">Variants</a></li>
                        <li><a href="/help">Help</a></li>
                        <li><a href="/about/api">API</a></li>
                    </ul>
                </div>
                <div className="col-sm-2 logo-footer">
                    <img href="#" src={brcaLogo} alt="brca exchange logo" />
                </div>
                <div className="col-sm-5 right-footer">
                    <ul>
                        <li>
                            <DisclaimerModal text="Disclaimer"/>
                        </li>
                        <li>
                            <a href="mailto:brca-exchange-contact@genomicsandhealth.org?subject=BRCA Exchange website">
                                Contact us
                            </a>
                        </li>
                        <li>
                            <a href="https://github.com/BD2KGenomics/brca-website">
                                Source code
                            </a>
                        </li>
                    </ul>
                </div>
            </div>
        );
    }
});

var Home = React.createClass({
    mixins: [Navigation],
    getInitialState() {
        return {
            index: 0,
            direction: null
        };
    },

    onSearch(value) {
        this.transitionTo('/variants', null, {search: value});
    },
    render: function() {
        var {suggestions} = this.props;
        var logoItems = _.map(logos, ({id, logo, url}) => (
            <Col key={id} lg={4} md={6} xs={12} className="logo-item">
                <a href={url}>
                    <img id={id} src={logo} alt={id + ' logo'} />
                </a>
            </Col>
        ));
        return (
            <Grid id="main-grid" className='home'>
                <Row>
                    <Col smOffset={2} sm={8}>
                        <VariantSearch
                            id='home-search'
                            suggestions={suggestions}
                            onSearch={this.onSearch}/>
                    </Col>
                </Row>
                <Row>
                    <div className="jumbotron">
                        <RawHTML html={content.pages.home} />
                    </div>
                </Row>
                <Row className="logo-block">
                    {logoItems}
                </Row>
            </Grid>
        );
    }
});

var About = React.createClass({
    render: function() {
        var {page} = this.props.params;

        return (
            <Grid id="main-grid" className="main-grid">
                <Row>
                    <Col md={8} mdOffset={2}>
                        <RawHTML html={content.pages[page]} />
                    </Col>
                </Row>
            </Grid>
        );
    }
});

var Help = React.createClass({
    mixins: [State],
    componentDidMount: function () {
        var fragment = slugify(window.location.hash.slice(1));
        if (fragment !== '') {
            setTimeout(function () {
                var el = document.getElementById(fragment);
                if (el) {
                    window.scrollTo(0, el.getBoundingClientRect().top - navbarHeight);
                }
            }, 0);
        }
    },
    render: function () {
        var fragment = slugify(window.location.hash.slice(1));
        var helpContent;
        if (localStorage.getItem("research-mode") === 'true') {
            helpContent = content.pages.helpResearch;
        } else {
            helpContent = content.pages.help;
        }
        return (
            <Grid id="main-grid" className="help">
                {fragment === '' ? null :
                    <style>{`#${fragment} { animation-name: emphasis; animation-duration: 10s; } `}</style>}
                <Row>
                    <Col md={8} mdOffset={2}>
                        <RawHTML ref='content' html={helpContent}/>
                    </Col>
                </Row>
            </Grid>
        );
    }
});

function toNumber(v) {
    return _.isString(v) ? parseInt(v) : v;
}

function databaseParams(paramsIn) {
    var {filter, filterValue, hide, hideSources, excludeSources, orderBy, order, search = '', changeTypes} = paramsIn;
    var numParams = _.mapObject(_.pick(paramsIn, 'page', 'pageLength', 'release'), toNumber);
    var sortBy = {prop: orderBy, order};
    var columnSelection = _.object(hide, _.map(hide, _.constant(false)));
    var sourceSelection = {..._.object(hideSources, _.map(hideSources, _.constant(0))),
                           ..._.object(excludeSources, _.map(excludeSources, _.constant(-1)))};
    var filterValues = _.object(filter, filterValue);
    return {changeTypes, search, sortBy, columnSelection, sourceSelection, filterValues, hide, ...numParams};
}

var transpose = a => _.zip.apply(_, a);

function urlFromDatabase(state) {
    // Need to diff from defaults. The defaults are in DataTable.
    // We could keep the defaults here, or in a different module.
    var {release, changeTypes, columnSelection, filterValues, sourceSelection,
            search, page, pageLength, sortBy: {prop, order}} = state;
    var hide = _.keys(_.pick(columnSelection, v => v === false));
    var hideSources = _.keys(_.pick(sourceSelection, v => v === 0));
    var excludeSources = _.keys(_.pick(sourceSelection, v => v === -1));
    var [filter, filterValue] = transpose(_.pairs(_.pick(filterValues, v => v === true)));
    return _.pick({
        release,
        changeTypes,
        search: search === '' ? null : backend.trimSearchTerm(search),
        filter,
        filterValue,
        page: page === 0 ? null : page,
        pageLength: pageLength === 20 ? null : pageLength,
        orderBy: prop,
        order,
        hideSources: hideSources,
        excludeSources: excludeSources,
        hide: hide.length === 0 ? null : hide
    }, v => v != null);

}

var Database = React.createClass({
    // Note this is not a pure component because of the calls to
    // getQuery().
    mixins: [Navigation, State],
    getInitialState: function () {
        return {
            showModal: false,
        };
    },
    showVariant: function (row) {
          var d3TipDiv = document.getElementsByClassName('d3-tip-selection');
          if (d3TipDiv.length !== 0 && d3TipDiv[0].style.opacity !== '0') {
              d3TipDiv[0].style.opacity = '0';
              d3TipDiv[0].style.pointerEvents = 'none';
          }
          this.transitionTo(`/variant/${variantPathJoin(row)}`);
    },
    showHelp: function (title) {
        var d3TipDiv = document.getElementsByClassName('d3-tip-selection');
        if (d3TipDiv.length !== 0 && d3TipDiv[0].style.opacity !== '0') {
            d3TipDiv[0].style.opacity = '0';
            d3TipDiv[0].style.pointerEvents = 'none';
        }
        this.transitionTo(`/help#${slugify(title)}`);
    },
    componentDidMount: function () {
        var q = this.urlq = new Rx.Subject();
        this.subs = q.debounce(500).subscribe(this.onChange);
    },
    componentWillUnmount: function () {
        this.subs.dispose();
    },
    // XXX An oddity of the state flow here: we update the url when table settings
    // change, so the page can be bookmarked, and forward/back buttons work. We
    // do it on a timeout so we don't generate history entries for every keystroke,
    // which would be bad for the user. Changing the url causes a re-render, passing
    // in new props, which causes DataTable to overwrite its state with the
    // same state that caused us to update the url. It's a bit circular.
    // It would be less confusing if DataTable did not hold these params in state,
    // but just read them from props, and all updates to the props occurred via
    // transitionTo(). Consider for a later refactor.
    onChange: function (state) {
        if (this.props.show) {
            var d3TipDiv = document.getElementsByClassName('d3-tip-selection');
            if (d3TipDiv.length !== 0 && d3TipDiv[0].style.opacity !== '0') {
                d3TipDiv[0].style.opacity = '0';
                d3TipDiv[0].style.pointerEvents = 'none';
            }
            this.transitionTo('/variants', {}, urlFromDatabase(state));
        }
    },
    toggleMode: function () {
        this.props.toggleMode();
        this.setState({ showModal: false });
    },
    render: function () {
        var {show} = this.props,
            params = databaseParams(this.getQuery());
        // XXX is 'keys' used?
        var table, message;
        if (this.props.mode === 'research_mode') {
            table = (
				<ResearchVariantTable
					ref='table'
					initialState={params}
					{...params}
					fetch={backend.data}
					fetchLollipop={backend.lollipopData}
					url={backend.url}
					onChange={s => this.urlq.onNext(s)}
					onToggleMode={this}
					keys={databaseKey}
					onHeaderClick={this.showHelp}
					onRowClick={this.showVariant}/>);
            message = this.renderMessage(content.pages.variantsResearch);
        } else {
            params.columnSelection = {};
            table = (
				<VariantTable
					ref='table'
					initialState={params}
					{...params}
					fetch={backend.data}
					fetchLollipop={backend.lollipopData}
					url={backend.url}
					onChange={s => this.urlq.onNext(s)}
					onToggleMode={this}
					keys={databaseKey}
					onHeaderClick={this.showHelp}
					onRowClick={this.showVariant}/>);
            message = this.renderMessage(content.pages.variantsDefault);
        }
        return (
            <Grid fluid={true} id="main-grid" style={{display: show ? 'block' : 'none'}}>
                {message}
                {table}
            </Grid>
        );
    },
    renderMessage: function(message) {
        return  (
			<Row>
				<Col sm={10} smOffset={1}  className="alert alert-warning">
					<RawHTML ref='content' html={message}/>
					{this.props.mode === 'research_mode' && <Button className="btn-small" onClick={this.toggleMode}>
						Show Expert Reviewed Data Only
					</Button>}
					{this.props.mode === 'default' &&
					<Button className="btn-small" onClick={() =>this.setState({showModal: true})}>
						Show All Public Data
					</Button>}
					{this.props.mode === 'default' && this.state.showModal &&
					<Modal onRequestHide={() => this.setState({ showModal: false })}>
						<RawHTML html={content.pages.researchWarning}/>
						<Button onClick={() => {this.toggleMode();}}>Yes</Button>
						<Button onClick={() => this.setState({ showModal: false })}>No</Button>
					</Modal>}
				</Col>
			</Row>);
    }
});

var Key = React.createClass({
    render() {
        var {onClick, tableKey} = this.props;
        return (
             <td className='help-target'>
                {tableKey}
                <span className="text-nowrap">
                    <span role='button' onClick={onClick}
                        className='help glyphicon glyphicon-question-sign superscript'/>
                </span>
             </td>
        );
    }
});

// get display name for a given key from VariantTable.js column specification,
// if we are in expert reviewed mode, search expert reviewed names then fall back to
// all data, otherwise go straight to all data. Finally, if key is not found, replace
// _ with space in the key and return that.
function getDisplayName(key) {
    var researchMode = (localStorage.getItem("research-mode") === 'true');
    var displayName;
    if (!researchMode) {
        displayName = columns.find(e => e.prop === key);
        displayName = displayName && displayName.title;
    }
    // we are not in expert reviewed more, or key wasn't found in expert reviewed columns
    if (displayName === undefined) {
        displayName = researchModeColumns.find(e => e.prop === key);
        displayName = displayName && displayName.title;
    }
    // key was not found at all
    if (displayName === undefined) {
        displayName = key.replace(/_/g, " ");
    }
    return displayName;
}

// test for the various forms of blank fields
function isEmptyField(value) {
    var v = value.trim();
    return v === '' || v === '-';
}

var VariantDetail = React.createClass({
    mixins: [Navigation],
    showHelp: function (title) {
        this.transitionTo(`/help#${slugify(title)}`);
    },
    getInitialState: () => ({}),
    componentWillMount: function () {
        backend.variant(this.props.params.id).subscribe(
            resp => {
                return this.setState({data: resp.data, error: null});
            },
            () => { this.setState({error: 'Problem connecting to server'}); });
    },
    onChildToggleMode: function() {
        this.forceUpdate();
        this.props.toggleMode();
    },
    render: function () {
        var {data, error} = this.state;
        if (!data) {
            return <div></div>;
        }

        var variant = data[0],
            release = variant["Data_Release"],
            cols;
        if (localStorage.getItem("research-mode") === 'true') {
            cols = researchModeColumns;
        } else {
            cols = columns;
        }
        var rows = _.map(cols, ({prop, title}) => {
            var rowItem;
            if (prop === "Protein_Change") {
                title = "Abbreviated AA Change";
            }
            if (variant[prop] != null) {
                if (prop === "URL_ENIGMA") {
                    if (variant[prop].length) {
                        rowItem = <a target="_blank" href={variant[prop]}>link to multifactorial analysis</a>;
					}
                } else if (prop === "Assertion_method_citation_ENIGMA") {
                    rowItem = <a target="_blank" href="https://enigmaconsortium.org/library/general-documents/">Enigma Rules version Mar 26, 2015</a>;
// this will be used in All Data display
/*                } else if (prop == "Source_URL") {
                    var url_count = 0;
                    rowItem = _.map(variant[prop].split(','), url => (url.length != 0) && (<span><a key={"Source_URL"+(url_count++)} target="_blank" href={url}>link to multifactorial analysis ({url_count})</a><br /></span>));
  */
                } else if (prop === "Source_URL") {
                    if (variant[prop].startsWith("http://hci-exlovd.hci.utah.edu")) {
                        rowItem = <a target="_blank" href={variant[prop].split(',')[0]}>link to multifactorial analysis</a>;
					}
                } else if (prop === "Comment_on_clinical_significance_ENIGMA" || prop === "Clinical_significance_citations_ENIGMA") {
                    var pubmed = "http://ncbi.nlm.nih.gov/pubmed/";
                    rowItem = _.map(variant[prop].split(/PMID:? ?([0-9]+)/), piece =>
                        (/^[0-9]+$/.test(piece)) ? <a target="_blank" href={pubmed + piece}>PMID: {piece}</a> : piece );
                } else if (prop === "HGVS_cDNA") {
                    rowItem = variant[prop].split(":")[1];
                } else if (prop === "HGVS_Protein") {
                    rowItem = variant[prop].split(":")[1];
                } else if (prop === "Date_last_evaluated_ENIGMA") {
                    rowItem = moment(variant[prop], "MM/DD/YYYY").format("DD MMMM YYYY");
                } else {
                    rowItem = variant[prop];
                }
            } else if (prop === "HGVS_Protein_ID" && variant["HGVS_Protein"] != null) {
                rowItem = variant["HGVS_Protein"].split(":")[0];
            }
            return (
				<tr key={prop}>
					<Key tableKey={title} columns={cols} onClick={() => this.showHelp(title)}/>
					<td><span className="row-wrap">{rowItem}</span></td>
				</tr>);
        });

        var versionRows = [];
        // which keys represent comma seperated lists? for filtering out re-ordered lists
        var listKeys = [
            "Pathogenicity_all",
            "Submitter_ClinVar",
            "Method_ClinVar",
            "Source",
            "Date_Last_Updated_ClinVar",
            "Source_URL",
            "SCV_ClinVar",
            "Clinical_Significance_ClinVar",
            "Allele_Origin_ClinVar"
        ];

        // In research_mode, only show research_mode changes.
        var relevantFieldsToDisplayChanges = cols.map(function(col) {
            return col.prop;
        });

        for (var i = 0; i < data.length; i++) {
            let version = data[i],
                changes = [],
                release = version["Data_Release"],
                hightlightRow = false;

            // if this is not the oldest version of the variant, diff them
            if (i < data.length - 1) {
                let previous = data[i + 1];
                if (version["Pathogenicity_expert"] !== previous["Pathogenicity_expert"]) {
                    hightlightRow = true;
                }
                for (var key in version) {
<<<<<<< HEAD
                    if (!_.contains(["Data_Release", "Change_Type", "id", "Synonyms"], key) && version[key] !== previous[key]) {
=======
                    if (relevantFieldsToDisplayChanges.indexOf(key) === -1) {
                        continue;
                    } else if (!_.contains(["Data_Release", "Change_Type", "id"], key) && version[key] !== previous[key]) {
>>>>>>> 35717e0d
                        if (_.contains(listKeys, key)) {
                            let delimiter = key === "Pathogenicity_all" ? ';' : ',';
                            let trimmedVersion = _.map(version[key].split(delimiter), elem => elem.replace(/_/g, " ").trim());
                            let trimmedPrevious = _.map(previous[key].split(delimiter), elem => elem.replace(/_/g, " ").trim());

                            if (key === "Pathogenicity_all") {
                                let sortSublists = function(elem) {
                                    var submitter = elem.match(/\([a-zA-Z]*\)/)[0];
                                    return elem.replace(submitter, '').trim().split(',').sort().join(',');
                                };
                                trimmedVersion = _.map(trimmedVersion, sortSublists);
                                trimmedPrevious = _.map(trimmedPrevious, sortSublists);
                            }

                            let added = _.map(_.difference(trimmedVersion, trimmedPrevious), elem => `+${elem}`);
                            let deleted = _.map(_.difference(trimmedPrevious, trimmedVersion), elem => `-${elem}`);

                            if (added.length || deleted.length) {
                                changes.push(
                                    <span>
                                        <strong>{ getDisplayName(key) }: </strong> <br />
                                        { added.join(', ') }{ !!(added.length && deleted.length) && ', '}{ deleted.join(', ') }
                                    </span>, <br />
                                );
                            }
                        } else {
                            let previousDisplay = isEmptyField(previous[key].toString()) ? <span className='empty'></span> : previous[key].toString();
                            let versionDisplay = isEmptyField(version[key].toString()) ? <span className='empty'></span> : version[key].toString();

                            changes.push(
                                <span>
                                    <strong>{ getDisplayName(key) }: </strong>
                                    {previousDisplay} <span className="glyphicon glyphicon-arrow-right"></span> {versionDisplay}
                                </span>, <br />
                            );
                        }
                    }
                }
            }
            versionRows.push(
                <tr className={hightlightRow ? 'danger' : ''}>
                    <td><Link to={`/release/${release.id}`}>{moment(release.date, "YYYY-MM-DDTHH:mm:ss").format("DD MMMM YYYY")}</Link></td>
                    <td>{version["Pathogenicity_expert"]}</td>
                    <td>{changes}</td>
                </tr>
            );
        }

        return (error ? <p>{error}</p> :
            <Grid>
                <Row>
                    <div className='text-center Variant-detail-title'>
                        <h3>Variant Detail</h3>
                        {variant['Change_Type'] === 'deleted' &&
                            (<span className='deleted'>
                                Note this variant has been removed from the BRCA Exchange.
                                For reasons why, see the <Link to={`/release/${release.id}`}>release notes</Link>.
                            </span>)
                        }
                    </div>
                </Row>
                <Row>
                    <Col md={8} mdOffset={2}>
                        <Table striped bordered>
                            <tbody>
                                {rows}
                            </tbody>
                        </Table>
                    </Col>
                </Row>
                <Row>
                    <Col md={8} mdOffset={2}>
                        <h3>{variant["HGVS_cDNA"]}</h3>
                        <h4>Previous Versions of this Variant:</h4>
                        <Table className='variant-history' bordered>
                            <thead>
                                <tr className='active'>
                                    <th>Date</th>
                                    <th>Clinical Significance</th>
                                    <th>Changes</th>
                                </tr>
                            </thead>
                            <tbody>
                                {versionRows}
                            </tbody>
                        </Table>
                    </Col>
                </Row>
                <Row>
                    <Col md={8} mdOffset={2}>
                        <DisclaimerModal buttonModal onToggleMode={this.onChildToggleMode} text="Show All Public Data on this Variant"/>
                    </Col>
                </Row>
            </Grid>
        );
    }
});

// XXX implement in server
//var dontSuggest = [
//    'Assertion_method_citation',
//    'URL'
//];

//var flatmap = (coll, fn) => _.flatten(_.map(coll, fn), true);
//var minSuggestion = 3; // minimum length of string to use in autocomplete
//var rowWords = row => flatmap(_.values(_.omit(row, dontSuggest)),
//        v => v.toLowerCase().split(/\s+/));

// Pull out interesting strings from the data, for use in
// auto-completion.
//function getSuggestions(data) {
//    return _.uniq(flatmap(data, row =>
//                _.filter(rowWords(row), w => w.length >= minSuggestion)).sort(),
//            true);
//}

var Application = React.createClass({
    mixins: [State],
    onChildToggleMode: function() {
        this.toggleMode();
    },
    getInitialState: function () {
        return {
            mode: (localStorage.getItem("research-mode") === 'true') ? 'research_mode' : 'default',
        };
    },
    toggleMode: function () {
        if (this.state.mode === 'research_mode') {
            localStorage.setItem('research-mode', false);
            this.setState({mode: 'default'});
        } else {
            localStorage.setItem('research-mode', true);
            this.setState({mode: 'research_mode'});
        }
    },
    render: function () {
        var path = this.getPath().slice(1);
        return (
            <div>
                <NavBarNew path={path} mode={this.state.mode} />
                <RouteHandler toggleMode={this.onChildToggleMode} />
                <Database
                    mode={this.state.mode}
                    toggleMode={this.onChildToggleMode}
                    show={path.indexOf('variants') === 0} />
                <Footer />
            </div>
        );
    }
});

var routes = (
    <Route handler={Application}>
        <DefaultRoute handler={Home}/>
        <Route path='about/:page' handler={About}/>
        <Route path='help' handler={Help}/>
        <Route path='community' handler={Community}/>
        <Route path='signup' handler={Signup}/>
        <Route path='signin' handler={Signin}/>
        <Route path='mailinglist' handler={MailingList}/>
        <Route path='reset_password' handler={ResetPassword}/>
        <Route path='profile' handler={Profile}/>
        <Route path='confirm/:activationCode' handler={ConfirmEmail}/>
        <Route path='reset/:resetToken' handler={ChangePassword}/>
        <Route path='variants' />
        <Route path='variant/:id' handler={VariantDetail}/>
        <Route path='releases' handler={Releases}/>
        <Route path='release/:id' handler={Release}/>
    </Route>
);

var main = document.getElementById('main');

run(routes, HistoryLocation, (Root) => {
  React.render(<Root/>, main);
});<|MERGE_RESOLUTION|>--- conflicted
+++ resolved
@@ -505,13 +505,9 @@
                     hightlightRow = true;
                 }
                 for (var key in version) {
-<<<<<<< HEAD
-                    if (!_.contains(["Data_Release", "Change_Type", "id", "Synonyms"], key) && version[key] !== previous[key]) {
-=======
                     if (relevantFieldsToDisplayChanges.indexOf(key) === -1) {
                         continue;
-                    } else if (!_.contains(["Data_Release", "Change_Type", "id"], key) && version[key] !== previous[key]) {
->>>>>>> 35717e0d
+                    } else if (!_.contains(["Data_Release", "Change_Type", "id", "Synonyms"], key) && version[key] !== previous[key]) {
                         if (_.contains(listKeys, key)) {
                             let delimiter = key === "Pathogenicity_all" ? ';' : ',';
                             let trimmedVersion = _.map(version[key].split(delimiter), elem => elem.replace(/_/g, " ").trim());
