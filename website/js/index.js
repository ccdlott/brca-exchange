--- conflicted
+++ resolved
@@ -537,14 +537,10 @@
                                 );
                             }
                         } else {
-<<<<<<< HEAD
-=======
                             if (key === "Date_last_evaluated_ENIGMA" &&
                                 moment(version[key], "MM/DD/YYYY").format("DD MMMM YYYY") === moment(version[key], "MM/DD/YYYY").format("DD MMMM YYYY")) {
                                 continue;
                             }
-                            let previousDisplay = isEmptyField(previous[key].toString()) ? <span className='empty'></span> : previous[key].toString();
->>>>>>> 9bbd2fba
                             let versionDisplay = isEmptyField(version[key].toString()) ? <span className='empty'></span> : version[key].toString();
                             if (isEmptyField(previous[key].toString())) {
                                 changes.push(
