# Help
The BRCA Exchange is a curated data platform that provides information on variants of specific genes: _BRCA1_ and _BRCA2_. Rather than contributing new information about a variant, the BRCA Exchange becomes a single source that collects and organizes existing information. The BRCA Exchange retrieves data from a variety of databases, such as ClinVar and LOVD. Using these sources, BRCA Exchange answers three basic questions about a variant:

* What is the most definitive clinical interpretation available for this variant?
* When was this interpretation made?
* What publicly available data informed this interpretation?

There are two data views used by BRCA Exchange to aid researchers and clinicians who work with _BRCA1_ and _BRCA2._ The default, or Expert Reviewed, view of BRCA Exchange will only display variant aliases, ENIGMA variant interpretations, and a brief interpretation history. The ENIGMA Consortium assesses variant pathogenicity using an expertly developed set of _BRCA1_ and _BRCA2_ classification criteria. The _All Public_ view contains all publicly available data on a variant. Thus, this view of the data provides a more complete, but also more complicated, characterization of a variant. Using multiple large-scale sources and two different portals, BRCA Exchange serves as a contextualized resource for curation of BRCA variant data.

## Table of Contents
* How do I search for a variant?
* Variant Details Page
	* Clinical Significance Tiles
	* Transcript Visualization
	* Multifactorial Likelihood Analysis
	* Allele Frequency Reference Sets
	* Previous Versions Tile
* Lollipop Plots
* Downloading Variant Data
* How do I use Filters?
* How do I use Column Selectors?

## How do I search for a variant?

In the BRCA Exchange, you can search _BRCA1_ and _BRCA2_ variants in our expertly curated and maintained data portal. This site allows you to access important, up-to-date information about a BRCA variant, such as its clinical significance. To begin, notice the search bar on the home page. This search bar accesses our databases directly, and can handle any identifying names for the variant or variants you are searching for. Here are some examples of what can be typed in this search box:
* _BRCA1_ or _BRCA2_ \(Gene Symbol\)
* _BRCA1_ c.1105G&gt;A \(Gene + HGVS Nucleotide\)
* _c.1105G&gt;A_ \(HGVS Nucleotide\)
* _chr17:g.4305831_ \(Genomic Nomenclature\)
* _IVS19-1179G&gt;T, 2043G&gt;C_ \(BIC Designation\)
* _NM\_007924.3_ \(Transcript Identifier\)
* _p.\(Pro1238Leu\)_ \(HGVS Protein\)
* _P1238L_ \(Abbreviated Amino Acid Change\)

Clicking the magnifying glass will execute a search for the variants that fit your search criteria. A table of all matching variants is provided once you have used the search box. You can sort search results alphabetically by clicking any column header once. The list will be alphabetized based on the column you clicked. Clicking once more will sort search results in reverse-alphabetical order. When you have identified your variant of interest in the list, you can click anywhere in the variant’s data row to access the Variant Detail Page. The Variant Detail Page provides an organized summary of the searched variant’s information, including its aliases, its clinical significance, the date it was last evaluated, and other relevant data. Information is grouped into tiles for your convenience.

Please note that searching for a variant using a genomic coordinate will return all variants that match according to any of the hg38, hg19, or hg18 genome builds. For example, if you search for a variant using its hg38 coordinate, and it happens to match the coordinate of some variant in the hg19 build, both variants will be returned in the search. In this case, make sure to verify that the coordinate(s) and genome build are correct once you navigate to the Variant Details Page.

# Variant Details Page

## Variant Nomenclature
The Variant Nomenclature fields are forms of identification by which the variant can be labeled.

* #### Gene Symbol
	The Gene Symbol field displays the name of the gene on which the variant was found, as named by HGNC. This will be either _BRCA1_ or _BRCA2_.

* #### Reference cDNA Sequence
	This field provides the reference sequence on which the variant was observed, corresponding to the HGVS coordinates indicated in the Nucleotide field e.g. NM\_000492.3, NG\_016465.3, or NC\_000007.13.

* #### HGVS Nucleotide
	This is the HGVS variant alias which references the nucleotide change base on the location in the coding DNA, not the genomic DNA.

* #### HGVS Protein
	This alias utilizes predicted protein-level change \(if any\) that would be introduced by the genomic variant.

* #### BIC Variant Identifier
	This variant alias is presented in BIC Nomenclature, which predates HGVS nomenclature and thus follows a different format.

* #### Genome \(GRCh38\)
	This alias utilizes the coordinate of the variant on the GRCh38 reference genome. Click alias to access the UCSC Genome Browser.

* #### Genome \(GRCh37\)
	This alias utilizes the coordinate of the variant on the GRCh37 reference genome. Click alias to access the UCSC Genome Browser.

* #### Genome \(GRCh36\)
	This alias utilizes the coordinate of the variant on the GRCh36 reference genome. Click alias to access the UCSC Genome Browser.

## Clinical Significance Tiles

### ENIGMA
* #### Clinical Significance
	* This field displays the variant’s clinical classification and supporting information as provided by ENIGMA expert panel review.
	##### What do these classifications mean?
	* Pathogenic variants confer a markedly increased risk of disease.
	* Likely pathogenic variants have good evidence to support an association with markedly increased disease risk.
	* Likely benign variants have good evidence to support no association with markedly increased disease risk.
	* Benign variants are not associated with any markedly increased risk of disease.
	* Variants of uncertain significance \(VUS\) are those for which the evidence of disease risk is not clear yet, sometimes because there is not yet enough evidence to classify them as either pathogenic or benign.

Markedly increased disease risk for a variant in _BRCA1_ and _BRCA2_ is currently defined as risk that is sufficient to alter patient management based ond etection of that single genetic variant, after considering other non-genetic risk factors for the individual.

* #### Comment on Clinical Significance
	This field comments on the derivation of the IARC class, provided by ENIGMA.

* #### Assertion Method
	This field provides the citation or URL describing the method and criteria used to make assertions of clinical significance.

* #### Date last evaluated
	This is a display of the date on which the clinical significance of the variant was last evaluated by ENIGMA.

* #### Collection Method
	This is the method used to collect the data that supports the assertion of clinical significance. The following values may be listed: case-control, clinical testing, literature only, reference population, research.

* #### Clinical Significance Citation
	This field provides citations that document the clinical significance. They may be from PubMed, PubMedCentral, DOI, or NCBI Bookshelf.

* #### Allele Origin
	Variants are classified as either germline or somatic, depending on how they are acquired. Germline variants are genetic changes that we inherit from our parents. Somatic variants are DNA changes that we acquire over our lifetime, often through exposure to pollutants, toxins, radiation and other carcinogens.

### ClinVar
##### _Updates Coming Soon_

* #### Clinical Significance
	These fields are extracted from ClinVar \([website](https://www.ncbi.nlm.nih.gov/clinvar/)\) relating to variant clinical classification, for individual submitters to ClinVar \(includes repeated information from ENIGMA and BIC tiles\).

	##### What do these classifications mean?
	The below classifications will be found in ClinVar's "clinical significance" field. They are implemented per [recommendations by ACMG/AMP](https://www.ncbi.nlm.nih.gov/pubmed/25741868) for variants interpreted by Mendelian disorders.

	* Pathogenic
	* Likely pathogenic
	* Likely benign
	* Benign
	* Variants of uncertain significance \(VUS\)

* #### Submitter
	This field provides the name of the submitting organization. From ClinVar.
* #### SCV Accession
	This is the SCV accession from the ClinVar repository
* #### Date last updated \(ClinVar\)
	The field that shows the date the variant was last updated in ClinVar
* ##### _Coming Soon:_
	Updated Classification descriptions, Information about tile functionality, resources for star review, definition of summary evidence

For more information, please visit the [ClinVar website](https://www.ncbi.nlm.nih.gov/clinvar/) or the [ClinVar Data Dictionary](https://www.ncbi.nlm.nih.gov/projects/clinvar/ClinVarDataDictionary.pdf).

### LOVD

##### _Updates Coming Soon_

* #### Clinical Significance
	These fields are extracted from LOVD \(website\) relevant to variant clinical classification.
* ##### _Coming Soon:_
	Submitters, Variant Effect, Genetic Origin, Submission ID, Variant Haplotype

	For more information, please visit the [LOVD website](http://www.lovd.nl/3.0/home).

### BIC
* #### Patient Nationality
	The field that indicates nationality of the patient associated with the variant.
* #### Ethnicity
	The field that provides the ethnicities of the observed patients.
* #### Family members carrying this variant
	Number of family members carrying this variant.
* #### Literature Reference
	Literature Reference\(s\). From BIC.
* #### Allele Origin
	Origin of the allele, Germline \(G\) or Somatic \(S\). Variants are classified as either germline or somatic, depending on how they are acquired. Germline variants are genetic changes that we inherit from our parents. Somatic variants are DNA changes that we acquire over our lifetime, often through exposure to pollutants, toxins, radiation and other carcinogens. From BIC

## Transcript Visualization

The transcript visualization depicts the reference transcript of the gene \(either _BRCA1_ or _BRCA2_\) on which the selected variant is found. The gene is drawn as a series of exons with intervening introns. Note that exons are drawn scaled \(nonlinearly\) to their actual size, to make the smaller exons easier to see, while introns are drawn at a fixed width.

The gene is shown in full at the top of the visualization, with the exons/introns in which the variant lies \(i.e., the area of interest\) highlighted in yellow. The area of interest is shown zoomed-in below the full depiction, but contains the same information.

The variant's modifications to the reference transcript are depicted in three colored regions:
* Substitution variants \(depicted in lime green\)
* Deletions \(depicted in red with cross-hatched black lines\)
* Insertions \(depicted in blue\)

The visualization also displays other regions of interest for the gene, such as donor and acceptor sites and clinically important functional domains. The visibility of these regions can be toggled individually via the checkboxes below the transcript.

Clinically important functional domains are regions of the gene that has ENIGMA has assessed to be relevant to risk.  More specifically, these domains are regions of the gene that ENIGMA has determined to be relevant to risk when modified by missense alterations or in-frame deletions that could encode a stable \(non-truncated\) protein. This determination is made using existing knowledge of pathogenicity for individual variants in these domains. Clicking the label for given clinically important domain will display the corresponding domain in an animated outline. Clicking again on the label will disable the outline, as will clicking another domain designated as clinically important.

## [Multifactorial Likelihood Analysis Classification](https://www.ncbi.nlm.nih.gov/pubmed/21990134)
Component likelihoods and final classification from multifactorial likelihood analysis, a quantitative integrated evaluation of variant pathogenicity.
* #### Posterior Probability of pathogenicity \(ExUV\)
	This value is the posterior probability of pathogenicity from ExUV.
* #### Prior probability of pathogenicity \(ExUV\)
	This value is the combined prior probability in favor of pathogenicity. is a combination of the missense analysis prior probability and the splicing analysis prior probability. Generally, it is the higher of these two prior probabilities. From ExUV.
* #### Missense analysis probability of pathogenicity \(ExUV\)
	This prior probability estimate combines position in the protein with an evaluation of missense substitutions that fall in the proteins key functional domains. From ExUV.
* #### Co-occurrence likelihood \(ExUV\)
	This value is the likelihood ratio based on the frequency of co-occurrence between the variant of interest and clearly pathogenic variants in the same gene. From ExUV.
* #### Segregation Likelihood Ratio \(ExUV\)
	This value is the likelihood ratio based on segregation analysis
* #### Summary Family History Likelihood Ratio \(ExUV\)
	This value is the likelihood ratio based on an analysis of the severity of summary family histories of breast and/ or ovarian cancer.

## Allele Frequency Reference Sets
The Allele Frequency fields describe how often the variant was observed overall, or in specific populations.
* #### Allele Frequency \(ExAC minus TCGA\)
	Minor allele frequency from ExAC data that does not include TCGA data
* #### Allele Frequency \(1000 Genomes\)
	Overall allele frequency, from 1000 Genomes
* #### AFR Allele Frequency \(1000 Genomes\)
	African-American minor allele frequency, from 1000 Genomes
* #### AMR Allele Frequency \(1000 Genomes\)
	Allele frequency in the Admixed American population, from 1000 Genomes
* #### EAS Allele Frequency \(1000 Genomes\)
	Allele frequency in the East Asian population, from 1000 Genomes
* #### EUR Allele Frequency \(1000 Genomes\)
	Allele frequency in the European population, from 1000 Genomes
* #### SAS Allele Frequency \(1000 Genomes\)
	Allele frequency in the Southeast Asian population, from 1000 Genomes
* #### Allele Frequencies: EA|AA|All \(ESP\)
	Allele frequencies from ESP, expressed as EA (European)|AA (African American)|All
* #### Bar Charts
	* ##### _Coming Soon_
		* Supplementary information about bar chart details and functionality


# Previous Versions Tile
The Previous Versions Tile contains the date a variant was last updated in ClinVar \(Date Last Updated\), as well as a history of the variant’s previous updates.

Date Last Updated is not to be confused with Date Last Reviewed or Date Last Evaluated. Any information added to a variant report in ClinVar counts as an update. Furthermore, not all information available from a ClinVar export is displayed on BRCA Exchange, so you may not be able to find what was updated on our site. The update will still be reflected in Date Last Updated.

For example, a new citation may be added for a VUS in ClinVar. Even though that citation may not be displayed on BRCA Exchange, we will reflect that ClinVar’s variant entry has been updated. You can visit ClinVar for the citation by clicking the SCV Accession number in the ClinVar Tile, and navigating to the “Assertion and Evidence Details” of ClinVar’s variant page. Clicking the SCV Accession number will automatically search your variant in ClinVar, so that you can view all variant information available in their database. Other clincically important details not in BRCA Exchange that are available in ClinVar include number of families and number of individuals reported to have the variant in question. 

## Lollipop Plots
Lollipop plots are a tool to visualize the chromosomal position and pathogenicity classification for each variant in a gene. Here, each circle-capped ‘lollipop’ indicates whether a BRCA1 and BRCA2 variant is pathogenic (labeled in red), benign (labeled in light-blue), or the variants clinical significance is uncertain (labeled in dark-blue). The y-axis represents the pathogenicity classification of a variant. The x-axis represents the genomic coordinates of those variants in GRCh38 human reference space. The bottom box that runs along the x-axis of the diagram displays the position of each exon in the selected gene.

To open the lollipop chart click on the ‘Show Lollipop Chart’ button located at the top of the Variants page. To alternate between the BRCA1 and BRCA2 lollipop charts, click on the tab that contains the relevant gene name located in the upper-left hand corner next to the lollipop chart. To select a specific area of the gene to zoom in on a region, simply click and drag on the lower box to create a shaded box which displays which region you have selected. You can also select for specific exon ranges by clicking on the relevant colored exon box on the lower box-chart. Mouse scrolling on the main chart itself will also zoom in and out of a region. To de-select or zoom all the way back out, you can either click on an unshaded space in the lower box or click the ‘Hide Lollipop Chart’ button at the top twice to refresh and reset the chart. On the legend located within the chart you can see the relative percentages of pathogenicity classifications of variants that match the search and filter criteria for a particular gene. To hide/dim a class of variants set of lollipops, click on the colored box on the legend. You can reset this by clicking on the colored box again.

<div style="max-width: 1000px; margin-left: auto; margin-right: auto; height: 0px; position: relative; padding-bottom: 59.552%;"><iframe src="https://streamable.com/e/zx9c?muted=1&amp;autoplay=1&amp;hd=1" frameborder="0" allowfullscreen webkitallowfullscreen mozallowfullscreen scrolling="no" style="width: 100%; height: 100%; position: absolute;"></iframe></div>

<<<<<<< HEAD

* * * * * * * * * * *

## Transcript Visualization

The transcript visualization depicts the reference transcript of the gene (either _BRCA1_ or _BRCA2_) on which the selected variant is found. The gene is drawn as a series of exons with intervening introns. Note that exons are drawn scaled (nonlinearly) to their actual size, to make the smaller exons easier to see, while introns are drawn at a fixed width.

The gene is shown in full at the top of the visualization, with the exons/introns in which the variant lies (i.e., the area of interest) highlighted in yellow. The area of interest is shown zoomed-in below the full depiction, but contains the same information.

The variant's modifications to the reference transcript are depicted in three colored regions:
* Substitution variants (depicted in lime green)
* Deletions (depicted in red with cross-hatched black lines)
* Insertions (depicted in blue)

The visualization also displays other regions of interest for the gene, such as donor and acceptor sites and clinically important functional domains. The visibility of these regions can be toggled individually via the checkboxes below the transcript.

Clinically important functional domains are regions of the gene that has ENIGMA has assessed to be relevant to risk.  More specifically, these domains are regions of the gene that ENIGMA has determined to be relevant to risk when modified by missense alterations or in-frame deletions that could encode a stable (non-truncated) protein. This determination is made using existing knowledge of pathogenicity for individual variants in these domains. Clicking the label for given clinically important domain will display the corresponding domain in an animated outline. Clicking again on the label will disable the outline, as will clicking another domain designated as clinically important.

* * * * * * * * * * *
=======
>>>>>>> ecdbedcc

## Downloading Variant Data
To download the variant data click on the ‘Download’ button located above the search bar within the Variants Table page. When you click on it the data that is downloaded is a comma delimited .csv file containing the set of variant details for the variants that matched the search and/or filtering criteria. The first row in the file represent the column labels.

## How do I use Column Selectors?
Columns allow you to filter the variant table (in search results) according to fields found in the tiles on the Variant Details Page. Column selectors correspond to each tile’s fields, whose descriptions are found above. These selectors allow you to include any tile’s field as its own column in your search results. You can then sort results using added columns.

##### _Updates Coming Soon_

## How do I use Filters?
##### _Updates Coming Soon_<|MERGE_RESOLUTION|>--- conflicted
+++ resolved
@@ -213,8 +213,6 @@
 
 <div style="max-width: 1000px; margin-left: auto; margin-right: auto; height: 0px; position: relative; padding-bottom: 59.552%;"><iframe src="https://streamable.com/e/zx9c?muted=1&amp;autoplay=1&amp;hd=1" frameborder="0" allowfullscreen webkitallowfullscreen mozallowfullscreen scrolling="no" style="width: 100%; height: 100%; position: absolute;"></iframe></div>
 
-<<<<<<< HEAD
-
 * * * * * * * * * * *
 
 ## Transcript Visualization
@@ -233,8 +231,7 @@
 Clinically important functional domains are regions of the gene that has ENIGMA has assessed to be relevant to risk.  More specifically, these domains are regions of the gene that ENIGMA has determined to be relevant to risk when modified by missense alterations or in-frame deletions that could encode a stable (non-truncated) protein. This determination is made using existing knowledge of pathogenicity for individual variants in these domains. Clicking the label for given clinically important domain will display the corresponding domain in an animated outline. Clicking again on the label will disable the outline, as will clicking another domain designated as clinically important.
 
 * * * * * * * * * * *
-=======
->>>>>>> ecdbedcc
+
 
 ## Downloading Variant Data
 To download the variant data click on the ‘Download’ button located above the search bar within the Variants Table page. When you click on it the data that is downloaded is a comma delimited .csv file containing the set of variant details for the variants that matched the search and/or filtering criteria. The first row in the file represent the column labels.
