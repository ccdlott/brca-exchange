{
	"env": {
		"browser": true,
		"node": true,
		"es6": true
	},
    "globals": {
        "google": false,
        "grecaptcha": false
    },
	"plugins": [
		"react"
	],
	"ecmaFeatures": {
		"jsx": true
	},
	"parser": "babel-eslint",
	"rules": {
		"camelcase": 2,
<<<<<<< HEAD
        "dot-notation": [2, { "allowKeywords": false , "allowPattern": "^[a-zA-Z]+(_[a-zA-Z]+)+$"}],
=======
>>>>>>> 4f9c2ff3
		"eol-last": 2,
		"eqeqeq": [2, "allow-null"],
		"curly": 2,
		"key-spacing": 2,
		"new-cap": [2, { "capIsNew": false }],
		"no-dupe-keys": 2,
		"no-extra-bind": 2,
		"no-extra-boolean-cast": 2,
		"no-trailing-spaces": 2,
		"no-use-before-define": 2,
		"space-infix-ops": 2,
		"space-before-blocks": 2,
		"yoda": 0,
		"no-extra-parens": [2, "functions"],
		"comma-spacing": 2,
		"no-undef": 2,
		"no-redeclare": [2, {"builtinGlobals": true}],
		"no-underscore-dangle": 0,
		"no-mixed-spaces-and-tabs": 0,
		"no-multi-spaces": 0,
		"no-extra-strict": 0,
		"strict": [2, "global"],
		"no-console": 0,
		"quotes": 0,
		"no-shadow": 0,
		"no-unused-vars": [2, {"vars": "local"}],
		"react/jsx-no-undef": 1,
		"react/jsx-uses-react": 1,
		"react/jsx-uses-vars": 1,
		"react/no-did-mount-set-state": 1,
		"react/no-did-update-set-state": 1,
		"react/no-unknown-property": 1,
		"react/react-in-jsx-scope": 1,
		"react/self-closing-comp": 1,
		"react/wrap-multilines": 1,
		"semi": [2, "always"]
	}
}<|MERGE_RESOLUTION|>--- conflicted
+++ resolved
@@ -17,10 +17,7 @@
 	"parser": "babel-eslint",
 	"rules": {
 		"camelcase": 2,
-<<<<<<< HEAD
-        "dot-notation": [2, { "allowKeywords": false , "allowPattern": "^[a-zA-Z]+(_[a-zA-Z]+)+$"}],
-=======
->>>>>>> 4f9c2ff3
+    "dot-notation": [2, { "allowKeywords": false , "allowPattern": "^[a-zA-Z]+(_[a-zA-Z]+)+$"}],
 		"eol-last": 2,
 		"eqeqeq": [2, "allow-null"],
 		"curly": 2,
