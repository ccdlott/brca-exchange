<!DOCTYPE html>
<html lang="en">
    <head>
		<meta charset="utf-8">
		<meta http-equiv="X-UA-Compatible" content="IE=edge">
		<meta name="viewport" content="width=device-width, initial-scale=1">
		<title>BRCA Exchange</title>
		<script type="text/javascript">
			// If a template engine sets 'settings' to 'enable', then
			// take settings from template variables. Otherwise use defaults.
			window.config = {
				captcha_key: '6LeIxAcTAAAAAJcZVRqyHh71UMIEGNQ_MXjiZKhI',
				backend_url: 'http://brcaexchange.org/backend',
				baseurl: '/'
			}
		</script>
<<<<<<< HEAD
		<script src='https://www.google.com/recaptcha/api.js?onload=recaptchaCallback&render=explicit' async defer></script>
        <script type="text/javascript" src="https://www.google.com/jsapi"></script>
=======
		<!--#include file="config.js" -->
		<script src='https://www.google.com/recaptcha/api.js?onload=onloadCallback&render=explicit' async defer></script>
>>>>>>> d0129402
	    <!-- Favicon and touch icons -->
	    <link rel="apple-touch-icon" sizes="57x57" href="img/favicons/apple-touch-icon-57x57.png">
	    <link rel="apple-touch-icon" sizes="60x60" href="img/favicons/apple-touch-icon-60x60.png">
	    <link rel="apple-touch-icon" sizes="72x72" href="img/favicons/apple-touch-icon-72x72.png">
	    <link rel="apple-touch-icon" sizes="76x76" href="img/favicons/apple-touch-icon-76x76.png">
	    <link rel="apple-touch-icon" sizes="114x114" href="img/favicons/apple-touch-icon-114x114.png">
	    <link rel="apple-touch-icon" sizes="120x120" href="img/favicons/apple-touch-icon-120x120.png">
	    <link rel="apple-touch-icon" sizes="144x144" href="img/favicons/apple-touch-icon-144x144.png">
	    <link rel="apple-touch-icon" sizes="152x152" href="img/favicons/apple-touch-icon-152x152.png">
	    <link rel="apple-touch-icon" sizes="180x180" href="img/favicons/apple-touch-icon-180x180.png">
	    <link rel="icon" type="image/png" href="img/favicons/favicon-32x32.png" sizes="32x32">
	    <link rel="icon" type="image/png" href="img/favicons/favicon-194x194.png" sizes="194x194">
	    <link rel="icon" type="image/png" href="img/favicons/favicon-96x96.png" sizes="96x96">
	    <link rel="icon" type="image/png" href="img/favicons/android-chrome-192x192.png" sizes="192x192">
	    <link rel="icon" type="image/png" href="img/favicons/favicon-16x16.png" sizes="16x16">
	    <link rel="manifest" href="img/favicons/manifest.json">
	    <meta name="msapplication-TileColor" content="#00aba9">
	    <meta name="msapplication-TileImage" content="favicon/mstile-144x144.png">
	    <meta name="theme-color" content="#ffffff">
		{%#o.htmlWebpackPlugin.options.analytics%}
	</head>
	<body id="body">
		<div id="main"></div>
		{% for (var a in o.htmlWebpackPlugin.files.js) { %}
			<script src="..{%=o.htmlWebpackPlugin.files.js[a]%}"></script>
		{% } %}
	</body>
</html><|MERGE_RESOLUTION|>--- conflicted
+++ resolved
@@ -14,13 +14,9 @@
 				baseurl: '/'
 			}
 		</script>
-<<<<<<< HEAD
+		<!--#include file="config.js" -->
 		<script src='https://www.google.com/recaptcha/api.js?onload=recaptchaCallback&render=explicit' async defer></script>
         <script type="text/javascript" src="https://www.google.com/jsapi"></script>
-=======
-		<!--#include file="config.js" -->
-		<script src='https://www.google.com/recaptcha/api.js?onload=onloadCallback&render=explicit' async defer></script>
->>>>>>> d0129402
 	    <!-- Favicon and touch icons -->
 	    <link rel="apple-touch-icon" sizes="57x57" href="img/favicons/apple-touch-icon-57x57.png">
 	    <link rel="apple-touch-icon" sizes="60x60" href="img/favicons/apple-touch-icon-60x60.png">
