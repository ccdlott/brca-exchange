import os
import re
import tempfile
import json
from operator import __or__

from django.db import connection
from django.db.models import Q
<<<<<<< HEAD
from django.forms.models import model_to_dict
from django.http import JsonResponse, HttpResponse
from django.views.decorators.gzip import gzip_page

from .models import Variant, DataRelease, ChangeType

def releases(request):
    release_id = request.GET.get('release_id')
    if release_id:
        releases = DataRelease.objects.filter(id = release_id).values().all()
    else:
        releases = DataRelease.objects.values().all()
    change_types = {x['name']:x['id'] for x in ChangeType.objects.values().all()}
    for release in releases:
        variants = Variant.objects.filter(Data_Release_id = release['id'])
        release['variants_added'] = variants.filter(Change_Type_id = change_types['new']).count()
        release['variants_classified'] = variants.filter(
            Q(Change_Type_id = change_types['changed_classification']) | Q(Change_Type_id = change_types['added_classification'])).count()
        release['variants_modified'] = variants.filter(
            Q(Change_Type_id = change_types['added_information']) | Q(Change_Type_id = change_types['changed_information'])).count()
        release['variants_deleted'] = variants.filter(Change_Type_id = change_types['deleted']).count()
    response = JsonResponse(list(releases), safe=False)
    response['Access-Control-Allow-Origin'] = '*'
    return response

def variant(request):
    variant_id = int(request.GET.get('variant_id'))

    variant = Variant.objects.get(id = variant_id)
    key = variant.Genomic_Coordinate_hg38

    query = Variant.objects.filter(Genomic_Coordinate_hg38 = key).order_by('-Data_Release_id').select_related('Data_Release')
=======
from django.http import JsonResponse, HttpResponse, HttpResponseBadRequest
from django.views.decorators.gzip import gzip_page

from .models import Variant
from django.views.decorators.http import require_http_methods

# GA4GH related imports
from ga4gh import variant_service_pb2 as variant_service
from ga4gh import variants_pb2 as variants
from ga4gh import metadata_service_pb2 as metadata_service
from ga4gh import metadata_pb2 as metadata
import google.protobuf.json_format as json_format

#########################################################
>>>>>>> aa485543

    variant_versions = map(variant_to_dict, query)
    response = JsonResponse({"data": variant_versions})
    response['Access-Control-Allow-Origin'] = '*'
    return response

def variant_to_dict(variant_object):
    variant_dict = model_to_dict(variant_object)
    variant_dict["Data_Release"] = model_to_dict(variant_object.Data_Release)
    variant_dict["Data_Release"]["date_released"] = variant_object.Data_Release.date_released
    return variant_dict
    
@gzip_page
def index(request):
    order_by = request.GET.get('order_by')
    direction = request.GET.get('direction')
    page_size = int(request.GET.get('page_size', '0'))
    page_num = int(request.GET.get('page_num', '0'))
    search_term = request.GET.get('search_term')
    format = request.GET.get('format')
    include = request.GET.getlist('include')
    exclude = request.GET.getlist('exclude')
    filters = request.GET.getlist('filter')
    filter_values = request.GET.getlist('filterValue')
    column = request.GET.getlist('column')
    release = request.GET.get('release')
    change_types = request.GET.getlist('change_types')
    change_types_map = {x['name']:x['id'] for x in ChangeType.objects.values().all()}

    if release:
        query = Variant.objects.filter(Data_Release_id = int(release))
        if(change_types):
            change_types = map(lambda c: change_types_map[c], filter(lambda c: c in change_types_map, change_types))
            query = query.filter(Change_Type_id__in = change_types)
    else:
        latest = Variant.objects.distinct('Genomic_Coordinate_hg38').order_by('Genomic_Coordinate_hg38', '-Data_Release_id')
        query = Variant.objects.filter(id__in = latest).exclude(Change_Type_id = change_types_map['deleted'])

    if format == 'csv' or format == 'tsv':
        quotes = '\''
    else:
        quotes = ''
    if include or exclude:
        query = apply_sources(query, include, exclude)

    if filters:
        query = apply_filters(query, filter_values, filters, quotes=quotes)

    if search_term:
        query = apply_search(query, search_term, quotes=quotes)

    if order_by:
        query = apply_order(query, order_by, direction)

    if format == 'csv':

        cursor = connection.cursor()
        with tempfile.NamedTemporaryFile() as f:
            os.chmod(f.name, 0606)
            cursor.execute("COPY ({}) TO '{}' WITH DELIMITER ',' CSV HEADER".format(query.query, f.name))

            response = HttpResponse(f.read(), content_type='text/csv')
            response['Content-Disposition'] = 'attachment;filename="variants.csv"'
            return response

    elif format == 'tsv':

        cursor = connection.cursor()
        with tempfile.NamedTemporaryFile() as f:
            os.chmod(f.name, 0606)
            cursor.execute("COPY ({}) TO '{}' WITH DELIMITER '\t' CSV HEADER".format(query.query, f.name))

            response = HttpResponse(f.read(), content_type='text/csv')
            response['Content-Disposition'] = 'attachment;filename="variants.tsv"'
            return response

    elif format == 'json':

        count = query.count()

        if search_term:
            # Number of synonym matches = total matches minus matches on "normal" columns
            synonyms = count - apply_search(query, search_term, search_column='fts_standard').count()
        else:
            synonyms = 0

        query = select_page(query, page_size, page_num)

        # call list() now to evaluate the query
        response = JsonResponse({'count': count, 'synonyms': synonyms, 'data': list(query.values(*column))})
        response['Access-Control-Allow-Origin'] = '*'
        return response


def apply_sources(query, include, exclude):
    # if there are multiple sources given then OR them:
    # the row must match in at least one column
    include_list = (Q(**{column: True}) for column in include)
    exclude_dict = {exclusion: False for exclusion in exclude}

    return query.filter(reduce(__or__, include_list)).filter(**exclude_dict)


def apply_filters(query, filterValues, filters, quotes=''):
    # if there are multiple filters the row must match all the filters
    for column, value in zip(filters, filterValues):
        if column == 'id':
            query = query.filter(**{column: value})
        else:
            query = query.extra(
                where=["\"{0}\" LIKE %s".format(column)],
                params=["{0}{1}%{0}".format(quotes, value)]
            )
    return query


def apply_search(query, search_term, search_column='fts_document', quotes=''):
    # search using the tsvector column which represents our document made of all the columns
    where_clause = "variant.{} @@ to_tsquery('simple', %s)".format(search_column)
    parameter = quotes + sanitise_term(search_term) + quotes
    return query.extra(
        where=[where_clause],
        params=[parameter]
    )


def apply_order(query, order_by, direction):
    # special case for HGVS columns
    if order_by in ('HGVS_cDNA', 'HGVS_Protein'):
        order_by = 'Genomic_Coordinate_hg38'
    if direction == 'descending':
        order_by = '-' + order_by
    return query.order_by(order_by, 'Pathogenicity_expert')


def select_page(query, page_size, page_num):
    if page_size:
        start = page_size * page_num
        end = start + page_size
        return query[start:end]
    return query


def autocomplete(request):
    term = request.GET.get('term')
    limit = int(request.GET.get('limit', 10))

    cursor = connection.cursor()

    cursor.execute(
        """SELECT word FROM words
        WHERE word LIKE %s
        AND char_length(word) >= 3
        ORDER BY word""",
        ["%s%%" % term])

    rows = cursor.fetchall()

    response = JsonResponse({'suggestions': rows[:limit]})
    response['Access-Control-Allow-Origin'] = '*'
    return response


def sanitise_term(term):
    # Escape all non alphanumeric characters
    term = re.escape(term)
    # Enable prefix search
    term += ":*"
    return term

@require_http_methods(["POST"])
def search_variants(request):
    """Handles requests to the /variants/search method"""
    conditional = validate_search_variants_request(request)
    if conditional :
        return conditional
    else:
        try:
            protocol_variable = json_format.Parse(request.body, variant_service.SearchVariantsRequest())
        except Exception as e:
            return HttpResponseBadRequest(json.dumps({"message": e.message.replace("\"", "'")}),
                                          content_type='application/json')
        variant_set_id = protocol_variable.variant_set_id
        reference_name = protocol_variable.reference_name
        start = protocol_variable.start
        end = protocol_variable.end
        page_size = protocol_variable.page_size
        page_token = protocol_variable.page_token
    if not page_size or page_size == 0:
        page_size = DEFAULT_PAGE_SIZE
    if not page_token:
        page_token = '0'

    response = variant_service.SearchVariantsResponse()
    variants = Variant.objects
    dataset_id, reference_genome = variant_set_id.split('-')
    if dataset_id != DATASET_ID:
        return HttpResponseBadRequest(
                json.dumps(ErrorMessages['variantSetId']),
                content_type='application/json')
    variants = range_filter(reference_genome, variants, reference_name, start, end)
    variants = ga4gh_brca_page(variants, int(page_size), int(page_token))

    ga_variants = [brca_to_ga4gh(i, reference_genome) for i in variants.values()]
    if len(ga_variants) > page_size:
        ga_variants.pop()
        page_token = str(1 + int(page_token))
        response.next_page_token = page_token

    response.variants.extend(ga_variants)
    resp = json_format._MessageToJsonObject(response, True)
    return JsonResponse(resp)

def range_filter(reference_genome, variants, reference_name, start, end):
    """Filters variants by range depending on the reference_genome"""
    if 'chr' not in reference_name:
        reference_name = 'chr' + reference_name
    variants = variants.filter(Reference_Name=reference_name)
    if reference_genome == 'hg36':
        variants = variants.order_by('Hg36_Start')
        variants = variants.filter(Hg36_Start__lt=end, Hg36_End__gt=start)
    elif reference_genome == 'hg37':
        variants = variants.order_by('Hg37_Start')
        variants = variants.filter(Hg37_Start__lt=end, Hg37_End__gt=start)
    elif reference_genome == 'hg38':
        variants = variants.order_by('Hg38_Start')
        variants = variants.filter(Hg38_Start__lt=end, Hg38_End__gt=start)

    return variants

def ga4gh_brca_page(query, page_size, page_token):
    """Filters django queries by page for GA4GH requests"""
    start = page_size * page_token
    end = start + page_size + 1
    return query[start:end]

def brca_to_ga4gh(brca_variant, reference_genome):
    """Function that translates elements in BRCA-database to GA4GH format."""
    variant = variants.Variant()
    bases = brca_variant['Genomic_Coordinate_' + reference_genome].split(':')[2]
    variant.reference_bases, alternbases = bases.split('>')
    for i in alternbases.split(","):
        variant.alternate_bases.append(i)
    variant.created = 0
    variant.updated = 0
    variant.reference_name = brca_variant['Reference_Name']
    if reference_genome == 'hg36':
        variant.start = brca_variant['Hg36_Start']
        variant.end = brca_variant['Hg36_End']
    elif reference_genome == 'hg37':
        variant.start = brca_variant['Hg37_Start']
        variant.end = brca_variant['Hg37_End']
    elif reference_genome == 'hg38':
        variant.start = brca_variant['Hg38_Start']
        variant.end = brca_variant['Hg38_End']
    variant.id = '{}-{}'.format(reference_genome, str(brca_variant['id']))
    variant.variant_set_id = '{}-{}'.format(DATASET_ID, reference_genome)
    names = [i for i in str(brca_variant['Synonyms']).split(',')]
    for name in names:
        variant.names.append(name)
    for key in brca_variant:
        if brca_variant[key] != '-' and brca_variant[key] != '':
            variant.info[str(key)].append(brca_variant[key])
    return variant

def validate_search_variants_request(request):
    """Auxiliary function which validates search variants requests"""
    if not request.body:
        return HttpResponseBadRequest(
            json.dumps(ErrorMessages['emptyBody']),
            content_type='application/json')
    else:
        request_dict = json.loads(request.body)
        if not request_dict.get('variantSetId'):
            return HttpResponseBadRequest(
                json.dumps(ErrorMessages['variantSetId']),
                content_type='application/json')
        elif not request_dict.get('referenceName'):
            return HttpResponseBadRequest(
                json.dumps(ErrorMessages['referenceName']),
                content_type='application/json')
        elif not request_dict.get('start'):
            return HttpResponseBadRequest(
                json.dumps(ErrorMessages['start']),
                content_type='application/json')
        elif not request_dict.get('end') :
            return HttpResponseBadRequest(
                json.dumps(ErrorMessages['end']),
                content_type='application/json')
        elif int(request_dict.get('start')) >= int(request_dict.get('end')):
            return HttpResponseBadRequest(
                json.dumps(ErrorMessages['invalidPositions']),
                content_type='application/json')
        else:
                # Make sure the variant set ID is well formed
            ids = request_dict.get('variantSetId').split('-')
            reference_name = request_dict.get('referenceName')
            if len(ids) < 2:
                return HttpResponse(
                    json.dumps(ErrorMessages['variantSetId']),
                               content_type='application/json',
                               status=404)
            reference_genome = ids[1]
            if reference_genome not in SET_IDS:
                return HttpResponse(
                    json.dumps(ErrorMessages['variantSetId']),
                    content_type='application/json',
                    status=404)
            if reference_name not in REFERENCE_NAMES:
                return HttpResponse(
                    json.dumps(ErrorMessages['referenceName']),
                    content_type='application/json',
                    status=404)
            return None

def validate_search_variant_sets_request(request):
    """Auxiliary function which validates search variant sets requests"""
    if not request.body:
        return HttpResponseBadRequest(
            json.dumps(ErrorMessages['emptyBody']),
            content_type='application/json')
    else:
        request_dict = json.loads(request.body)
        if not request_dict.get('datasetId'):
            return HttpResponseBadRequest(
                json.dumps(ErrorMessages['datasetId']),
                content_type='application/json')
        else:
            return None

@require_http_methods(['GET'])
def get_variant(request, variant_id):
    """Handles requests to the /variants/<variant id> endpoint"""
    if not variant_id:
        return HttpResponseBadRequest(
            json.dumps(ErrorMessages['variantId']),
            content_type='application/json')
    else:
        set_id, v_id = variant_id.split('-')
        if set_id in SET_IDS:
            variants = Variant.objects.values()
            try:
                variant = variants.get(id=int(v_id))
            except Exception:
                return HttpResponseBadRequest(
                    json.dumps(ErrorMessages['notFoundId']),
                    content_type='application/json',
                    status=404)
            ga_variant = brca_to_ga4gh(variant, set_id)
            response = json_format._MessageToJsonObject(ga_variant, True)
            return JsonResponse(response)
        else:
            return HttpResponseBadRequest(
                json.dumps(ErrorMessages['notFoundId']),
                content_type='application/json',
                status=404)

@require_http_methods(['POST'])
def search_variant_sets(request):
    """Handles requests at the /variantsets/search endpoint"""
    invalid_request = validate_search_variant_sets_request(request)
    if invalid_request:
        return invalid_request
    else:
        try:
            req_dict = json_format.Parse(request.body, variant_service.SearchVariantSetsRequest())
        except Exception as e :
            return HttpResponseBadRequest(json.dumps({"message": e.message.replace("\"", "'")}),
                                          content_type='application/json')
        dataset_id = req_dict.dataset_id
        page_size = req_dict.page_size
        page_token = req_dict.page_token
        if dataset_id != DATASET_ID:
            """Bad Request returns empty response"""
            return JsonResponse(
                json_format._MessageToJsonObject(
                    variant_service.SearchCallSetsResponse(), True))
    if not page_size or page_size == 0:
        page_size = DEFAULT_PAGE_SIZE
    if not page_token:
        page_token = '0'

    response = variant_service.SearchVariantSetsResponse()
    variant_sets_list = [obtain_variant_set_for_set(i) for i in SET_IDS]
    variant_sets_list = ga4gh_brca_page(variant_sets_list, int(page_size), int(page_token))
    if len(variant_sets_list) > page_size:
        variant_sets_list.pop()
        page_token = str(1 + int(page_token))
        response.next_page_token = page_token
    for sets in variant_sets_list:
        response.variant_sets.extend([sets])
    return JsonResponse(json_format._MessageToJsonObject(response, True))

def obtain_variant_set_for_set(Set):
    variant_set = variants.VariantSet()
    variant_set.id = '{}-{}'.format(DATASET_ID, Set)
    variant_set.name = '{}-{}'.format(SETNAME, Set)
    variant_set.dataset_id = DATASET_ID
    variant_set.reference_set_id = '{}-{}'.format(REFERENCE_SET_BASE, Set)
    brca_meta(variant_set.metadata, DATASET_ID)
    return variant_set

def brca_meta(metadata, dataset_id):
    """Auxiliary function, generates metadata fields"""
    metadata_element = variants.VariantSetMetadata()
    for key in Variant._meta.get_fields():
        metadata_element.key = str(key.name)
        metadata_element.value = '-'
        metadata_element.id = '{}-{}'.format(dataset_id , str(key.name))
        metadata_element.type = key.get_internal_type()
        metadata_element.number = '-'
        metadata_element.description = "refer to ->{} in https://github.com/BD2KGenomics" \
                                       "/brca-website/blob/master/content/help_research.md".format(str(key.name))
        metadata.extend([metadata_element])
    return metadata


@require_http_methods(['GET'])
def get_variant_set(request, variant_set_id):
    """/variantsets/<set id> method"""
    if not variant_set_id:
        return HttpResponseBadRequest(
            json.dumps(ErrorMessages['variantSetId']),
            content_type='application/json')
    dataset, id_ = variant_set_id.split('-')

    if id_ in SET_IDS and dataset == 'brca':
        variant_set = variants.VariantSet()
        variant_set.id = '{}-{}'.format(dataset, id_)
        variant_set.name = '{}-{}'.format(SETNAME, id_)
        variant_set.dataset_id = DATASET_ID
        variant_set.reference_set_id = '{}-{}'.format(REFERENCE_SET_BASE, id_)
        brca_meta(variant_set.metadata, id_)
        resp = json_format._MessageToJsonObject(variant_set, True)
        return JsonResponse(resp)
    else:
        return JsonResponse({'Invalid Set Id': variant_set_id}, status=404)


@require_http_methods(['POST'])
def search_datasets(request):
    """/datasets/search method request handler"""
    if not request.body:
        page_size = DEFAULT_PAGE_SIZE
        page_token = '0'
    else:
        try :
            request_dict = json_format.Parse(request.body, metadata_service.SearchDatasetsRequest())
        except Exception as e:
            return HttpResponseBadRequest(json.dumps({"message": e.message.replace("\"", "'")}), content_type='application/json')
        page_size = request_dict.page_size
        page_token = request_dict.page_token

    if not page_size or page_size == 0:
        page_size = DEFAULT_PAGE_SIZE
    if not page_token:
        page_token = '0'

    response = metadata_service.SearchDatasetsResponse()
    dataset = metadata.Dataset()
    dataset.name = SETNAME
    dataset.id = DATASET_ID
    dataset.description = 'Variants observed in brca-exchange project'
    # TODO uncomment when ga4gh client implements info field otherwise hardcoded values are placed
    #dataset.info[SETNAME].append("This set contains variants as stored and mantained by the brca-exchange project")
    list_of_sets = []
    list_of_sets.append(dataset)
    sets = ga4gh_brca_page(list_of_sets, int(page_size), int(page_token))
    response.next_page_token
    if len(sets) > page_size:
        page_token = str(1 + int(page_token))
        response.next_page_token = page_token
    ##############
    # TODO Block gets fixed when ga4gh client implements
    # info field otherwise hardcoded values are placed
    if sets:
        response.datasets.extend(sets)
    else:
        response.next_page_token = ' '
        response.datasets.extend([metadata.Dataset()])
    ##############
    return JsonResponse(json_format._MessageToJsonObject(response, False))

@require_http_methods(['GET'])
def get_dataset(request, dataset_id):
    """/datasets/<dataset id> get dataset via id method"""
    if not dataset_id:
        return HttpResponseBadRequest(
            json.dumps(ErrorMessages['datasetId']),
            content_type='application/json')
    response = metadata_service.GetDatasetRequest()
    dataset = metadata.Dataset()
    response.dataset_id = dataset_id
    dataset.id = DATASET_ID
    dataset.name = SETNAME
    dataset.description = 'Variants observed in brca-exchange project'
    # Needs field for info, still not available from ga4gh client
    return JsonResponse(json_format._MessageToJsonObject(dataset, False))

@require_http_methods(['GET', 'POST'])
def empty_variantset_id_catcher(request):
    """Error URL catcher methods"""
    return HttpResponseBadRequest(json.dumps(ErrorMessages['methodNotAllowed']),
                                  content_type='application/json',
                                  status=405)

@require_http_methods(['GET', 'POST'])
def empty_variant_id_catcher(request):
    return HttpResponseBadRequest(json.dumps(ErrorMessages['methodNotAllowed']),
                                  content_type='application/json',
                                  status=405)
@require_http_methods(['GET', 'POST'])
def empty_dataset_catcher(request):
    return HttpResponseBadRequest(json.dumps(ErrorMessages['methodNotAllowed']),
                                  content_type='application/json',
                                  status=405)

ErrorMessages = {'emptyBody' :{'status_code': 400, 'message' : 'Invalid request: empty request'},
                 'variantSetId' : {'status_code': 400, 'message': 'Invalid request: please provide a variantSetId'},
                 'referenceName': {'status_code': 400, 'message': 'Invalid request: please provide a referenceName'},
                 'start': {'status_code' : 400, 'message': 'Invalid request: please provide a start position'},
                 'end' : {'status_code' :400, 'message': 'Invalid request: please provide an end position'},
                 'datasetId': {'status_code' : 400, 'message': 'Invalid request: please provide a datasetId'},
                 'variantId': {'status_code' : 400, 'message': 'Invalid request: please provide a variantId'},
                 'invalidPositions': {'status_code': 400, 'message': 'Invalid request: assure starting position is less than end'},
                 'notFoundId': {'status_code' : 404, 'message': 'Not found: the provided id is not supported'},
                 'methodNotAllowed': {'status_code': 405, 'message': 'Method is not supported: empty body request'}}

# The display name for the variant set.
SETNAME = 'brca-exchange-variants'

# The identifier for the dataset
DATASET_ID = 'brca'

# The string identify the reference set. Currently for display only.
REFERENCE_SET_BASE = 'Genomic-Coordinate'

# The name of the dataset for display
DATASET_NAME = 'brca-exchange'

# The list of reference genomes used to switch between variant sets.
SET_IDS = ['hg36', 'hg37', 'hg38']

# The list of reference names to be served
REFERENCE_NAMES = ['chr13', 'chr17', '13', '17']

# When no pagesize is specified pages of this length will be returned.
DEFAULT_PAGE_SIZE = 3

# Need to implement function that filters elements by increasing and decreasing integer values<|MERGE_RESOLUTION|>--- conflicted
+++ resolved
@@ -6,12 +6,19 @@
 
 from django.db import connection
 from django.db.models import Q
-<<<<<<< HEAD
 from django.forms.models import model_to_dict
-from django.http import JsonResponse, HttpResponse
+from django.http import JsonResponse, HttpResponse, HttpResponseBadRequest
 from django.views.decorators.gzip import gzip_page
 
 from .models import Variant, DataRelease, ChangeType
+from django.views.decorators.http import require_http_methods
+
+# GA4GH related imports
+from ga4gh import variant_service_pb2 as variant_service
+from ga4gh import variants_pb2 as variants
+from ga4gh import metadata_service_pb2 as metadata_service
+from ga4gh import metadata_pb2 as metadata
+import google.protobuf.json_format as json_format
 
 def releases(request):
     release_id = request.GET.get('release_id')
@@ -39,22 +46,6 @@
     key = variant.Genomic_Coordinate_hg38
 
     query = Variant.objects.filter(Genomic_Coordinate_hg38 = key).order_by('-Data_Release_id').select_related('Data_Release')
-=======
-from django.http import JsonResponse, HttpResponse, HttpResponseBadRequest
-from django.views.decorators.gzip import gzip_page
-
-from .models import Variant
-from django.views.decorators.http import require_http_methods
-
-# GA4GH related imports
-from ga4gh import variant_service_pb2 as variant_service
-from ga4gh import variants_pb2 as variants
-from ga4gh import metadata_service_pb2 as metadata_service
-from ga4gh import metadata_pb2 as metadata
-import google.protobuf.json_format as json_format
-
-#########################################################
->>>>>>> aa485543
 
     variant_versions = map(variant_to_dict, query)
     response = JsonResponse({"data": variant_versions})
