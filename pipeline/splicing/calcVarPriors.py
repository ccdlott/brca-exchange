--- conflicted
+++ resolved
@@ -38,7 +38,6 @@
     if varGene == "BRCA1": 
         return '-'
     elif varGene == "BRCA2":
-<<<<<<< HEAD
          return '+'
     else:
         return ""
@@ -70,11 +69,6 @@
 
     server = "http://rest.ensembl.org"
     ext = "/vep/human/region/"
-=======
-        return '+'
-    else:
-        return ""
->>>>>>> bee24cd7
 
     # varStrand always 1 because all alternate alleles and positions refer to the plus strand
     varStrand = 1
@@ -142,11 +136,7 @@
     else:
         # not acceptable ref seq and alt seq, variant will not be handled by code
         return "other"
-<<<<<<< HEAD
-        
-=======
 
->>>>>>> bee24cd7
 
 def getVarLocation(variant):
     '''Given a variant, returns location of variant using Ensembl API for variant annotation'''
